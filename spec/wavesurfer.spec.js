/* eslint-env jasmine */

import TestHelpers from './test-helpers.js';
import WaveSurfer from '../src/wavesurfer.js';

/** @test {WaveSurfer} */
describe('WaveSurfer/playback:', function() {
    let wavesurfer;
    let element;
    let manualDestroy = false;

    jasmine.DEFAULT_TIMEOUT_INTERVAL = 10000;

    beforeEach(function(done) {
        manualDestroy = false;

        let wave = TestHelpers.createWaveform();
        wavesurfer = wave[0];
        element = wave[1];
        wavesurfer.load(TestHelpers.EXAMPLE_FILE_PATH);

        wavesurfer.once('ready', done);
    });

    afterEach(function() {
        if (!manualDestroy) {
            wavesurfer.destroy();
            TestHelpers.removeElement(element);
        }
    });

    /**
     * @test {WaveSurfer#isReady}
     */
    it('be ready', function() {
        wavesurfer.play();

        expect(wavesurfer.isReady).toBeTrue();
    });

    /**
     * @test {WaveSurfer#VERSION}
     */
    it('have version number', function() {
        let version = require('../package.json').version;
        expect(WaveSurfer.VERSION).toEqual(version);
    });

    /**
     * @test {WaveSurfer#play}
     * @test {WaveSurfer#isPlaying}
     */
    it('play', function() {
        wavesurfer.play();

        expect(wavesurfer.isPlaying()).toBeTrue();
    });

    /**
     * @test {WaveSurfer#play}
     * @test {WaveSurfer#isPlaying}
     * @test {WaveSurfer#pause}
     */
    it('pause', function() {
        wavesurfer.play();
        expect(wavesurfer.isPlaying()).toBeTrue();

        wavesurfer.pause();
        expect(wavesurfer.isPlaying()).toBeFalse();
    });

    /**
     * @test {WaveSurfer#playPause}
     * @test {WaveSurfer#isPlaying}
     */
    it('play or pause', function() {
        wavesurfer.playPause();
        expect(wavesurfer.isPlaying()).toBeTrue();

        wavesurfer.playPause();
        expect(wavesurfer.isPlaying()).toBeFalse();
    });

    /**
     * @test {WaveSurfer#cancelAjax}
     */
    it('cancelAjax', function() {
        wavesurfer.cancelAjax();
        expect(wavesurfer.currentRequest).toBeNull();
    });

    /**
     * @test {WaveSurfer#loadBlob}
     */
    it('loadBlob', function(done) {
        fetch(TestHelpers.EXAMPLE_FILE_PATH)
            .then(response => {
                if (!response.ok) {
                    throw new Error('HTTP error ' + response.status);
                }
                return response.blob();
            })
            .then(blob => {
                wavesurfer.once('ready', done);
                wavesurfer.loadBlob(blob);
            });
    });

    /** @test {WaveSurfer#getDuration}  */
    it('get duration', function() {
        let duration = parseInt(wavesurfer.getDuration(), 10);
        expect(duration).toEqual(TestHelpers.EXAMPLE_FILE_DURATION);
    });

    /** @test {WaveSurfer#getCurrentTime}  */
    it('get currentTime', function() {
        // initially zero
        let time = wavesurfer.getCurrentTime();
        expect(time).toEqual(0);

        // seek to 50%
        wavesurfer.seekTo(0.5);
        time = parseInt(wavesurfer.getCurrentTime(), 10);
        expect(time).toEqual(10);
    });

    /** @test {WaveSurfer#setCurrentTime}  */
    it('set currentTime', function() {
        // initially zero
        let time = wavesurfer.getCurrentTime();
        expect(time).toEqual(0);

        // set to 10 seconds
        wavesurfer.setCurrentTime(10);
        time = wavesurfer.getCurrentTime();
        expect(time).toEqual(10);

        // set to something higher than duration
        wavesurfer.setCurrentTime(1000);
        time = wavesurfer.getCurrentTime();
        // sets it to end of track
        time = parseInt(wavesurfer.getCurrentTime(), 10);
        expect(time).toEqual(TestHelpers.EXAMPLE_FILE_DURATION);
    });

    /** @test {WaveSurfer#skipBackward}  */
    it('should skip backward', function() {
        // seek to 50%
        wavesurfer.seekTo(0.5);

        // skip 4 seconds backward
        wavesurfer.skipBackward(4);
        let time = wavesurfer.getCurrentTime();
        expect(time).toBeWithinRange(6.88, 6.89);

        // skip backward with params.skipLength (default: 2 seconds)
        wavesurfer.skipBackward();
        time = wavesurfer.getCurrentTime();
        expect(time).toBeWithinRange(4.88, 4.89);
    });

    /** @test {WaveSurfer#skipForward}  */
    it('skip forward', function() {
        // skip x seconds forward
        let expectedTime = 4;
        wavesurfer.skipForward(expectedTime);
        let time = wavesurfer.getCurrentTime();
        expect(time).toBeNear(expectedTime, 0.0001);

        // skip forward with params.skipLength (default: 2 seconds)
        wavesurfer.skipForward();
        time = wavesurfer.getCurrentTime();
        expect(time).toBeNear(expectedTime + 2, 0.0001);
    });

    /** @test {WaveSurfer#getPlaybackRate}  */
    it('get playback rate', function() {
        let rate = wavesurfer.getPlaybackRate();
        expect(rate).toEqual(1);
    });

    /** @test {WaveSurfer#setPlaybackRate}  */
    it('set playback rate', function() {
        let rate = 0.5;
        wavesurfer.setPlaybackRate(rate);

        expect(wavesurfer.getPlaybackRate()).toEqual(rate);
    });

    /** @test {WaveSurfer#getVolume}  */
    it('get volume', function() {
        let volume = wavesurfer.getVolume();
        expect(volume).toEqual(1);
    });

    /** @test {WaveSurfer#setVolume}  */
    it('set volume', function(done) {
        let targetVolume = 0.5;

        wavesurfer.once('volume', function(result) {
            expect(result).toEqual(targetVolume);

            done();
        });

        wavesurfer.setVolume(targetVolume);
    });

    /** @test {WaveSurfer#toggleMute}  */
    it('toggle mute', function() {
        wavesurfer.toggleMute();
        expect(wavesurfer.isMuted).toBeTrue();

        wavesurfer.toggleMute();
        expect(wavesurfer.isMuted).toBeFalse();
    });

    /** @test {WaveSurfer#setMute}  */
    it('set mute', function() {
        wavesurfer.setMute(true);
        expect(wavesurfer.isMuted).toBeTrue();

        wavesurfer.setMute(false);
        expect(wavesurfer.isMuted).toBeFalse();
    });

    /** @test {WaveSurfer#getMute}  */
    it('get mute', function() {
        wavesurfer.setMute(true);
        expect(wavesurfer.getMute()).toBeTrue();

        wavesurfer.setMute(false);
        expect(wavesurfer.getMute()).toBeFalse();
    });

    /** @test {WaveSurfer#zoom}  */
    it('set zoom parameters', function() {
        wavesurfer.zoom(20);
        expect(wavesurfer.params.minPxPerSec).toEqual(20);
        expect(wavesurfer.params.scrollParent).toBe(true);
    });

    /** @test {WaveSurfer#zoom}  */
    it('set unzoom parameters', function() {
        wavesurfer.zoom(false);
        expect(wavesurfer.params.minPxPerSec).toEqual(
            wavesurfer.defaultParams.minPxPerSec
        );
        expect(wavesurfer.params.scrollParent).toBe(false);
    });

    /** @test {WaveSurfer#getWaveColor} */
    it('allow getting waveColor', function() {
        const waveColor = wavesurfer.getWaveColor();
        expect(waveColor).toEqual('#90F09B');
    });

    /** @test {WaveSurfer#setWaveColor} */
    it('allow setting waveColor', function() {
        let color = 'blue';
        wavesurfer.setWaveColor(color);
        const waveColor = wavesurfer.getWaveColor();

        expect(waveColor).toEqual(color);
    });

    /** @test {WaveSurfer#setWaveColorGradient} */
    it('allow setting waveColor gradient using array of fill colors', function() {
        let colors = [
            "red",
            "green",
            "purple",
            "yellow",
            "rgba(0,255,255,.5)"
        ];
        wavesurfer.setWaveColor(colors);
        const waveColor = wavesurfer.getWaveColor();

        expect(waveColor).toEqual(colors);
    });

<<<<<<< HEAD
    /** @test {WaveSurfer#setWaveStyle} */
    it('allow setting waveStyle Image', function() {
        let img = new Image(); // Create new img element
        img.src = "data:image/gif;base64,R0lGODlhCwALAIAAAAAA3pn/ZiH5BAEAAAEALAAAAAALAAsAAAIUhA+hkcuO4lmNVindo7qyrIXiGBYAOw==";
        wavesurfer.setWaveStyle(img);
        const waveStyle = wavesurfer.getWaveColor();
        expect(waveStyle).toEqual(img);
=======
    /** @test {WaveSurfer#setWaveColorCanvasGradient} */
    it('allow setting waveColor using CanvasGradient', function() {
        let testCanvas = TestHelpers.createElement("linGrad", "canvas");
        let ctx = testCanvas.getContext('2d');
        let linGrad = ctx.createLinearGradient(0, 64, 0, 200);
        linGrad.addColorStop(0.5, 'rgba(255, 255, 255, 1.000)');
        linGrad.addColorStop(0.5, 'rgba(183, 183, 183, 1.000)');

        wavesurfer.setWaveColor(linGrad);
        const waveColor = wavesurfer.getWaveColor();

        expect(waveColor).toEqual(linGrad);

        TestHelpers.removeElement(testCanvas);
>>>>>>> 46d423b8
    });

    /** @test {WaveSurfer#getProgressColor} */
    it('allow getting progressColor', function() {
        const progressColor = wavesurfer.getProgressColor();
        expect(progressColor).toEqual('purple');
    });

    /** @test {WaveSurfer#setProgressColor} */
    it('allow setting progressColor', function() {
        wavesurfer.setProgressColor('green');
        const progressColor = wavesurfer.getProgressColor();

        expect(progressColor).toEqual('green');
    });

    describe('split channels options', function() {
        beforeEach(function() {
            wavesurfer.params.splitChannels = true;
            wavesurfer.params.splitChannelsOptions = {
                channelColors: {
                    0: {
                        progressColor: 'green',
                        waveColor: 'pink'
                    },
                    1: {
                        progressColor: 'orange',
                        waveColor: 'purple'
                    }
                }
            };
        });

        afterEach(function() {
            wavesurfer.params.splitChannels = false;
            wavesurfer.params.splitChannelsOptions = {
                channelColors: {}
            };
        });

        /** @test {WaveSurfer#getChannelWaveColor} */
        it('allow getting channel waveColor', function() {
            const waveColor = wavesurfer.getWaveColor(1);
            expect(waveColor).toEqual('purple');
        });

        /** @test {WaveSurfer#setChannelWaveColor} */
        it('allow setting channel waveColor', function() {
            let color = 'blue';
            wavesurfer.setWaveColor(color, 1);
            const waveColor = wavesurfer.getWaveColor(1);

            expect(waveColor).toEqual(color);
        });

        /** @test {WaveSurfer#getChannelProgressColor} */
        it('allow getting channel progressColor', function() {
            const progressColor = wavesurfer.getProgressColor(1);
            expect(progressColor).toEqual('orange');
        });

        /** @test {WaveSurfer#setChannelProgressColor} */
        it('allow setting channel progressColor', function() {
            let color = 'blue';
            wavesurfer.setProgressColor(color, 1);
            const progressColor = wavesurfer.getProgressColor(1);

            expect(progressColor).toEqual(color);
        });
    });

    /** @test {WaveSurfer#getCursorColor} */
    it('allow getting cursorColor', function() {
        const cursorColor = wavesurfer.getCursorColor();
        expect(cursorColor).toEqual('white');
    });

    /** @test {WaveSurfer#setCursorColor} */
    it('allow setting cursorColor', function() {
        wavesurfer.setCursorColor('black');
        const cursorColor = wavesurfer.getCursorColor();

        expect(cursorColor).toEqual('black');
    });

    /** @test {WaveSurfer#getBackgroundColor} */
    it('allow getting backgroundColor', function() {
        const bgColor = wavesurfer.getBackgroundColor();
        expect(bgColor).toEqual(null);
    });

    /** @test {WaveSurfer#setBackgroundColor} */
    it('allow setting backgroundColor', function() {
        wavesurfer.setBackgroundColor('#FFFF00');
        const bgColor = wavesurfer.getBackgroundColor();

        expect(bgColor).toEqual('#FFFF00');
    });

    /** @test {WaveSurfer#getHeight} */
    it('allow getting height', function() {
        const height = wavesurfer.getHeight();
        expect(height).toEqual(128);
    });

    /** @test {WaveSurfer#setHeight} */
    it('allow setting height', function() {
        wavesurfer.setHeight(150);
        const height = wavesurfer.getHeight();

        expect(height).toEqual(150);
    });

    /** @test {WaveSurfer#exportPCM} */
    it('return Promise with PCM array data', function(done) {
        wavesurfer.load(TestHelpers.EXAMPLE_FILE_PATH);
        wavesurfer.once('ready', function() {
            wavesurfer.exportPCM(1024, 10000, false, 0, 100).then(pcmData => {
                expect(pcmData instanceof Array).toBeTruthy();

                done();
            });
        });
    });
    it('return Promise with PCM array data in new window', function(done) {
        wavesurfer.load(TestHelpers.EXAMPLE_FILE_PATH);
        wavesurfer.once('ready', function() {
            wavesurfer.exportPCM(1024, 10000, true, 0, 100).then(pcmData => {
                expect(pcmData instanceof Array).toBeTruthy();

                done();
            });
        });
    });

    /** @test {WaveSurfer#getFilters} */
    it('return the list of current set filters as an array', function() {
        const list = wavesurfer.getFilters();

        expect(list).toEqual([]);
    });

    /** @test {WaveSurfer#exportImage} */
    it('export image data', function() {
        const imgData = wavesurfer.exportImage();
        expect(imgData).toBeNonEmptyString();

        wavesurfer.exportImage('image/png', 1, 'blob').then(blobs => {
            expect(blobs.length).toEqual(1);
            expect(blobs[0] instanceof Blob).toBeTruthy();
        });
    });

    /** @test {WaveSurfer#destroy} */
    it('destroy', function(done) {
        manualDestroy = true;

        wavesurfer.once('destroy', function() {
            TestHelpers.removeElement(element);
            done();
        });
        wavesurfer.destroy();

        expect(wavesurfer.backend).toBeNull();
    });

    describe('seek event emission', function() {
        let seekEventSpy;
        let interactionEventSpy;

        beforeEach(function() {
            seekEventSpy = jasmine.createSpy();
            interactionEventSpy = jasmine.createSpy();

            wavesurfer.on('seek', function() {
                seekEventSpy();
            });
            wavesurfer.on('interaction', function() {
                interactionEventSpy();
            });
        });

        afterEach(function() {
            wavesurfer.unAll();
            wavesurfer.setDisabledEventEmissions([]);
        });

        describe('when event emissions are not disabled', function() {
            it('all event handlers should be called', function() {
                wavesurfer.seekTo(0.5);
                wavesurfer.setCurrentTime(1.45);

                expect(seekEventSpy).toHaveBeenCalled();
                expect(interactionEventSpy).toHaveBeenCalled();
            });
        });

        describe('when seek and interaction events are disabled', function() {
            beforeEach(function() {
                wavesurfer.setDisabledEventEmissions(['seek', 'interaction']);
            });

            it('should not call event handlers for either "seek" or "interaction"', function() {
                wavesurfer.seekTo(0.5);
                wavesurfer.setCurrentTime(1.45);

                expect(seekEventSpy).not.toHaveBeenCalled();
                expect(interactionEventSpy).not.toHaveBeenCalled();
            });
        });
    });
});

/** @test {WaveSurfer} */
describe('WaveSurfer/errors:', function() {
    let element;

    beforeEach(function() {
        element = TestHelpers.createElement('test');
    });

    afterEach(function() {
        TestHelpers.removeElement(element);
    });

    /**
     * @test {WaveSurfer}
     */
    it('throw when container element is not found', function() {
        expect(function() {
            TestHelpers.createWaveform({
                container: '#foo'
            });
        }).toThrow(new Error('Container element not found'));
    });

    /**
     * @test {WaveSurfer}
     */
    it('throw when media container element is not found', function() {
        expect(function() {
            TestHelpers.createWaveform({
                container: '#test',
                mediaContainer: '#foo'
            });
        }).toThrow(new Error('Media Container element not found'));
    });

    /**
     * @test {WaveSurfer}
     */
    it('throw for invalid maxCanvasWidth param', function() {
        expect(function() {
            TestHelpers.createWaveform({
                container: '#test',
                maxCanvasWidth: 0.5
            });
        }).toThrow(new Error('maxCanvasWidth must be greater than 1'));

        expect(function() {
            TestHelpers.createWaveform({
                container: '#test',
                maxCanvasWidth: 3
            });
        }).toThrow(new Error('maxCanvasWidth must be an even number'));
    });

    /**
     * @test {WaveSurfer}
     */
    it('throw for invalid renderer', function() {
        expect(function() {
            TestHelpers.createWaveform({
                container: '#test',
                renderer: 'foo'
            });
        }).toThrow(new Error('Renderer parameter is invalid'));
    });

    /**
     * @test {WaveSurfer}
     */
    it('not throw when rendered and media is not loaded', function() {
        expect(function() {
            let wave = TestHelpers.createWaveform({
                container: '#test'
            });

            wave[0].setWaveColor('#000000');
        }).not.toThrow();
    });

    /**
     * @test {WaveSurfer#load}
     */
    it('throw when url parameter for load is empty', function() {
        let wave = TestHelpers.createWaveform({
            container: '#test'
        });
        const expectedError = new Error('url parameter cannot be empty');

        // undefined url
        expect(function() {
            wave[0].load();
        }).toThrow(expectedError);

        // empty string
        expect(function() {
            wave[0].load('');
        }).toThrow(expectedError);

        // null
        expect(function() {
            wave[0].load(null);
        }).toThrow(expectedError);
    });
});<|MERGE_RESOLUTION|>--- conflicted
+++ resolved
@@ -279,15 +279,16 @@
         expect(waveColor).toEqual(colors);
     });
 
-<<<<<<< HEAD
     /** @test {WaveSurfer#setWaveStyle} */
     it('allow setting waveStyle Image', function() {
         let img = new Image(); // Create new img element
         img.src = "data:image/gif;base64,R0lGODlhCwALAIAAAAAA3pn/ZiH5BAEAAAEALAAAAAALAAsAAAIUhA+hkcuO4lmNVindo7qyrIXiGBYAOw==";
         wavesurfer.setWaveStyle(img);
+
         const waveStyle = wavesurfer.getWaveColor();
         expect(waveStyle).toEqual(img);
-=======
+    });
+ 
     /** @test {WaveSurfer#setWaveColorCanvasGradient} */
     it('allow setting waveColor using CanvasGradient', function() {
         let testCanvas = TestHelpers.createElement("linGrad", "canvas");
@@ -302,7 +303,6 @@
         expect(waveColor).toEqual(linGrad);
 
         TestHelpers.removeElement(testCanvas);
->>>>>>> 46d423b8
     });
 
     /** @test {WaveSurfer#getProgressColor} */
