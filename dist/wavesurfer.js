--- conflicted
+++ resolved
@@ -1,9 +1,5 @@
 /*!
-<<<<<<< HEAD
- * @tai-fe/wavesurfer.js 2.2.1 (2019-04-25)
-=======
  * @tai-fe/wavesurfer.js 2.2.1-patch.2 (2019-04-18)
->>>>>>> 50e1f547
  * https://github.com/tai-fe/wavesurfer.js
  * @license BSD-3-Clause
  */
@@ -116,8 +112,8 @@
  * Returns a function, that, as long as it continues to be invoked, will not
  * be triggered. The function will be called after it stops being called for
  * N milliseconds. If `immediate` is passed, trigger the function on the
- * leading edge, instead of the trailing. The function also has a property 'clear' 
- * that is a function which will clear the timer to prevent previously scheduled executions. 
+ * leading edge, instead of the trailing. The function also has a property 'clear'
+ * that is a function which will clear the timer to prevent previously scheduled executions.
  *
  * @source underscore.js
  * @see http://unscriptable.com/2009/03/20/debouncing-javascript-methods/
@@ -164,12 +160,12 @@
       timeout = null;
     }
   };
-  
+
   debounced.flush = function() {
     if (timeout) {
       result = func.apply(context, args);
       context = args = null;
-      
+
       clearTimeout(timeout);
       timeout = null;
     }
