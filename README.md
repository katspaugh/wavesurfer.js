# wavesurfer.js

Interactive navigable audio visualization using
[Web Audio](https://dvcs.w3.org/hg/audio/raw-file/tip/webaudio/specification.html)
and Canvas.

![Alt text](/example/screenshot.png?raw=true "Screenshot")

### API in examples

Create an instance:

```javascript
var wavesurfer = Object.create(WaveSurfer);
```

Initialize it with a container element (plus some options):

```javascript
wavesurfer.init({
    container: '#wave',
    waveColor: 'violet',
    progressColor: 'purple'
});
```

Subscribe to some events:

```javascript
wavesurfer.on('ready', function () {
    wavesurfer.play();
});
```

Load an audio file from a URL:

```javascript
wavesurfer.load('example/media/demo.wav');
```

See the example code
[here](https://github.com/katspaugh/wavesurfer.js/blob/master/example/main.js).

### WaveSurfer Options

| Option | Type | Default | Description |
| --- | --- | --- | --- |
| `audioContext` | string | `null` | Use your own previously initialized `AudioContext` or leave blank. |
| `audioRate` | float | `1` | Speed at which to play audio.  Lower number is slower. |
| `backend` | string | `WebAudio` | `WebAudio` or `AudioElement`. In most cases you don't have to set this manually. `AudioElement` is a fallback for unsupported browsers. |
| `container` | mixed | _none_ | CSS-selector or HTML-element where the waveform should be drawn. This is the only required parameter. |
| `cursorColor` | string | `#333` | The fill color of the cursor indicating the playhead position. |
| `cursorWidth` | integer | `1` | Measured in pixels. |
| `fillParent` | boolean | `true` | Whether to fill the entire container or draw only according to `minPxPerSec`. |
| `height` | integer | `128` | The height of the waveform.  Measured in pixels. |
| `hideScrollbar` | boolean | `false` | Whether to hide the horizontal scrollbar when one would normally be shown. |
| `interact` | boolean | `true` | Whether the mouse interaction will be enabled at initialization.  You can switch this parameter at any time later on. |
| `minPxPerSec` | integer | `50` | Minimum number of pixels per second of audio. |
| `normalize` | boolean | `false` | If `true`, normalize by the maximum peak instead of 1.0. |
| `pixelRatio` | integer | `window.devicePixelRatio` | Can be set to `1` for faster rendering. |
| `progressColor` | string | `#555` | The fill color of the part of the waveform behind the cursor. |
| `scrollParent` | boolean | `false` | Whether to scroll the container with a lengthy waveform. Otherwise the waveform is shrinked to container width (see `fillParent`). |
| `skipLength` | float | `2` | Number of seconds to skip with the `skipForward()` and `skipBackward()` methods. |
| `waveColor` | string | `#999` | The fill color of the waveform after the cursor. |

### WaveSurfer Methods

All methods are intentionally public, but the most readily available are the following:

 * `init(options)` – Initializes with the options listed above.
 * `destroy()` – Removes events, elements and disconnects Web Audio nodes.
 * `empty()` – Clears the waveform as if a zero-length audio is loaded.
 * `getCurrentTime()` – Returns current progress in seconds.
 * `getDuration()` – Returns the duration of an audio clip in seconds.
 * `load(url)` – Loads an audio from URL via XHR. Returns XHR object.
 * `on(eventName, callback)` – Subscribes to an event.  See `WaveSurfer Events` section below for a list.
 * `pause()` – Stops playback.
 * `play([start[, end]])` – Starts playback from the current position.  Optional `start` and `end` measured in seconds can be used to set the range of audio to play.
 * `playPause()` – Plays if paused, pauses if playing.
 * `seekAndCenter(progress)` – Seeks to a progress and centers view [0..1] (0 = beginning, 1 = end).
 * `seekTo(progress)` – Seeks to a progress [0..1] (0=beginning, 1=end).
 * `setFilter(filters)` - For inserting your own WebAudio nodes into the graph.  See `Connecting Filters` below.
 * `setPlaybackRate(rate)` – Sets the speed of playback (`0.5` is half speed, `1` is normal speed, `2` is double speed and so on).
 * `setVolume(newVolume)` – Sets the playback volume to a new value [0..1] (0 = silent, 1 = maximum).
 * `skip(offset)` – Skip a number of seconds from the current position (use a negative value to go backwards).
 * `skipBackward()` - Rewind `skipLength` seconds.
 * `skipForward()` - Skip ahead `skipLength` seconds.
 * `stop()` – Stops and goes to the beginning.
 * `toggleMute()` – Toggles the volume on and off.
 * `toggleInteraction()` – Toggle mouse interaction.
 * `toggleScroll()` – Toggles `scrollParent`.

##### Connecting Filters

You can insert your own Web Audio nodes into the graph using the method `setFilter()`. Example:

```javascript
var lowpass = wavesurfer.backend.ac.createBiquadFilter();
wavesurfer.backend.setFilter(lowpass);
```

### WaveSurfer Events

General events:

<<<<<<< HEAD
 * `error` – Occurs on error.  Callback will receive (string) error message.
 * `finish` – When it finishes playing.
 * `loading` – Fires continuously when loading via XHR or drag'n'drop. Callback will receive (integer) loading progress in percents [0..100] and (object) event target.
 * `mouseup` - When a mouse button goes up.  Callback will receive `MouseEvent` object.
 * `play` – When play starts.
 * `ready` – When audio is loaded, decoded and the waveform drawn.
 * `scroll` - When the scrollbar is moved.  Callback will receive a `ScrollEvent` object.
 * `seek` – On seeking.  Callback will receive (float) progress [0..1].

Region events (exposed by the Regions plugin):

 * `region-in` – When playback enters a region. Callback will receive the `Region` object.
 * `region-out`– When playback leaves a region. Callback will receive the `Region` object.
 * `region-mouseenter` - When the mouse moves over a region.  Callback will receive the `Region` object, and a `MouseEvent` object.
 * `region-mouseleave` - When the mouse leaves a region.  Callback will receive the `Region` object, and a `MouseEvent` object.
 * `region-click` - When the mouse clicks on a region.  Callback will receive the `Region` object, and a `MouseEvent` object.
 * `region-dblclick` - When the mouse double-clicks on a region.  Callback will receive the `Region` object, and a `MouseEvent` object.
 * `region-created` – When a region is created. Callback will receive the `Region` object.
 * `region-updated` – When a region is updated. Callback will receive the `Region` object.
 * `region-removed` – When a region is removed. Callback will receive the `Region` object.
=======
| Event | Description |
| --- | --- |
| `error` | Occurs on error.  Callback will receive (string) error message. |
| `finish` | When it finishes playing. |
| `loading` | Fires continuously when loading via XHR or drag'n'drop. Callback will receive (integer) loading progress in percents [0..100] and (object) event target. |
| `mouseup` | When a mouse button goes up.  Callback will receive `MouseEvent` object. |
| `play` | Fires when playback starts. |
| `progress` | Fires continuously during playback.  Callback will receive (float) percentage played [0..1]. |
| `ready` | When audio is loaded, decoded and the waveform drawn. |
| `scroll` | When the scrollbar is moved.  Callback will receive a `ScrollEvent` object. |
| `seek` | On seeking.  Callback will receive (float) progress [0..1]. |

Region events (exposed by the Regions plugin):

| Event | Description |
| --- | --- |
| `region-in` | When playback enters a region. Callback will receive the `Region` object. |
| `region-leave` | When the mouse leaves a region.  Callback will receive the `Region` object, and a `MouseEvent` object. |
| `region-out` | When playback leaves a region. Callback will receive the `Region` object. |
| `region-over` | When the mouse moves over a region.  Callback will receive the `Region` object, and a `MouseEvent` object. |
| `region-click` | When the mouse clicks on a region.  Callback will receive the `Region` object, and a `MouseEvent` object. |
| `region-dblclick` | When the mouse double-clicks on a region.  Callback will receive the `Region` object, and a `MouseEvent` object. |
| `region-created` | When a region is created. Callback will receive the `Region` object. |
| `region-updated` | When a region is updated. Callback will receive the `Region` object. |
| `region-removed` | When a region is removed. Callback will receive the `Region` object. |
>>>>>>> 90c2c9d4


## Regions Plugin

Regions are visual overlays on waveform that can be used to play and
loop portions of audio. Regions can be dragged and resized.

Visual customization is possible via CSS (using the selectors
`.wavesurfer-region` and `.wavesurfer-handle`).

To enable the plugin, add the script `plugin/wavesurfer.regions.js` to
your page.

After doing that, use `wavesurfer.addRegion()` to create Region objects.

#### Exposed Methods

 * `addRegion(options)` – Creates a region on the waveform. Returns a `Region` object.  See `Region Options`, `Region Methods` and `Region Events` below.
 * `clearRegions()` – Removes all regions.
 * `enableDragSelection(options)` – Lets you create regions by selecting.
   areas of the waveform with mouse. `options` are Region objects' params (see below).

### Region Options

| Option | Type | Default | Description |
| --- | --- | --- | --- |
| `start` | float | `0` | The start position of the region (in seconds). |
| `end` | float | `0` | The end position of the region (in seconds). |
| `loop` | boolean | `false` | Whether to loop the region when played back. |
| `drag` | boolean | `true` | Allow/dissallow dragging the region. |
| `resize` | boolean | `true` | Allow/dissallow resizing the region. |
| `color` | string | `"rgba(0, 0, 0, 0.1)"` | HTML color code. |

### Region Methods

 * `remove()` - Remove the region object.
 * `update(options)` - Modify the settings of the region.
 * `play()` - Play the audio region from the start to end position.

### Region Events

General events:

| Event | Description |
| --- | --- |
| `in` | When playback enters the region. |
| `out` | When playback leaves the region. |
| `remove` | Happens just before the region is removed. |
| `update` | When the region's options are updated. |

 Mouse events:

| Event | Description |
| --- | --- |
| `click` | When the mouse clicks on the region.  Callback will receive a `MouseEvent`. |
| `dblclick` | When the mouse double-clicks on the region.  Callback will receive a `MouseEvent`. |
| `over` | When mouse moves over the region.  Callback will receive a `MouseEvent`. |
| `leave` | When mouse leaves the region.  Callback will receive a `MouseEvent`. |

# Credits

Initial idea by [Alex Khokhulin](https://github.com/xoxulin). Many
thanks to
[the awesome contributors](https://github.com/katspaugh/wavesurfer.js/contributors)!

# License

![cc-by](http://i.creativecommons.org/l/by/3.0/88x31.png)

This work is licensed under a
[Creative Commons Attribution 3.0 Unported License](http://creativecommons.org/licenses/by/3.0/deed.en_US).<|MERGE_RESOLUTION|>--- conflicted
+++ resolved
@@ -103,7 +103,6 @@
 
 General events:
 
-<<<<<<< HEAD
  * `error` – Occurs on error.  Callback will receive (string) error message.
  * `finish` – When it finishes playing.
  * `loading` – Fires continuously when loading via XHR or drag'n'drop. Callback will receive (integer) loading progress in percents [0..100] and (object) event target.
@@ -124,34 +123,6 @@
  * `region-created` – When a region is created. Callback will receive the `Region` object.
  * `region-updated` – When a region is updated. Callback will receive the `Region` object.
  * `region-removed` – When a region is removed. Callback will receive the `Region` object.
-=======
-| Event | Description |
-| --- | --- |
-| `error` | Occurs on error.  Callback will receive (string) error message. |
-| `finish` | When it finishes playing. |
-| `loading` | Fires continuously when loading via XHR or drag'n'drop. Callback will receive (integer) loading progress in percents [0..100] and (object) event target. |
-| `mouseup` | When a mouse button goes up.  Callback will receive `MouseEvent` object. |
-| `play` | Fires when playback starts. |
-| `progress` | Fires continuously during playback.  Callback will receive (float) percentage played [0..1]. |
-| `ready` | When audio is loaded, decoded and the waveform drawn. |
-| `scroll` | When the scrollbar is moved.  Callback will receive a `ScrollEvent` object. |
-| `seek` | On seeking.  Callback will receive (float) progress [0..1]. |
-
-Region events (exposed by the Regions plugin):
-
-| Event | Description |
-| --- | --- |
-| `region-in` | When playback enters a region. Callback will receive the `Region` object. |
-| `region-leave` | When the mouse leaves a region.  Callback will receive the `Region` object, and a `MouseEvent` object. |
-| `region-out` | When playback leaves a region. Callback will receive the `Region` object. |
-| `region-over` | When the mouse moves over a region.  Callback will receive the `Region` object, and a `MouseEvent` object. |
-| `region-click` | When the mouse clicks on a region.  Callback will receive the `Region` object, and a `MouseEvent` object. |
-| `region-dblclick` | When the mouse double-clicks on a region.  Callback will receive the `Region` object, and a `MouseEvent` object. |
-| `region-created` | When a region is created. Callback will receive the `Region` object. |
-| `region-updated` | When a region is updated. Callback will receive the `Region` object. |
-| `region-removed` | When a region is removed. Callback will receive the `Region` object. |
->>>>>>> 90c2c9d4
-
 
 ## Regions Plugin
 
