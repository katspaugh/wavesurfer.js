import webpack from 'webpack';
import path from 'path';

const pckg = require('./package.json');
const time = new Date();
const bannerPlugin = new webpack.BannerPlugin(
`${pckg.name} ${pckg.version} (${time})
${pckg.homepage}
@license ${pckg.license}`
);

// from http://stackoverflow.com/a/34749873
/**
* Simple is object check.
* @param item
* @returns {boolean}
*/
export function isObject(item) {
    return (item && typeof item === 'object' && !Array.isArray(item));
}

/**
* Deep merge two objects.
* @param target
* @param source
*/
export function mergeDeep(target, source) {
    if (isObject(target) && isObject(source)) {
        for (const key in source) {
            if (isObject(source[key])) {
                if (!target[key]) Object.assign(target, { [key]: {} });
                mergeDeep(target[key], source[key]);
            } else {
                Object.assign(target, { [key]: source[key] });
            }
        }
    }
    return target;
}

const config = {
    context: __dirname,
    devtool: 'source-map',
    entry: {
        wavesurfer: path.resolve(__dirname, 'src', 'wavesurfer.js')
    },
    output: {
        path: path.resolve(__dirname, 'dist'),
        publicPath: 'localhost:8080/dist/',
        filename: '[name].js',
        library: 'WaveSurfer',
        libraryTarget: 'umd',
        umdNamedDefine: true
    },
    devServer: {
        hot: true,
        contentBase: [
            path.join(__dirname)
        ],
        publicPath: 'localhost:8080/dist/',
        watchContentBase: true
    },
    performance: {
      hints: false
    },
    module: {
        rules: [
            {
                test: /\.js$/,
                enforce: 'pre',
                exclude: /node_modules/,
                use: [{
                    loader: 'eslint-loader'
                }]
            }, {
                test: /\.js$/,
                exclude: /node_modules/,
                use: [{
                    loader: 'babel-loader',
                    options: {
                        presets: [
                            ['es2015', { modules: false }]
                        ]
                    }
                }]
            }
        ]
    },

    plugins: [
        bannerPlugin,
        new webpack.HotModuleReplacementPlugin()
    ],
};


/**
* buildPluginEntry - Description
*
* @param {Array} plugins Name of plugins in src/plugin
*
* @returns {object} Entry object { name: nameUrl }
*/
function buildPluginEntry(plugins) {
    const result = {};
    plugins.forEach(plugin => result[plugin] = path.resolve(__dirname, 'src', 'plugin', plugin));
    return result;
}

export default function (options) {
<<<<<<< HEAD
    if (options) {
        // html init code
        if (options.htmlinit) {
            delete config.entry;
=======

    if (options && options.plugins) {
        delete config.entry;
        mergeDeep(config, {
            entry: buildPluginEntry([
                'timeline',
                'minimap',
                'regions',
                'spectrogram',
                'cursor',
                'microphone',
                'elan'
            ]),
            output: {
                path: path.resolve(__dirname, 'dist', 'plugin'),
                filename: 'wavesurfer.[name].js',
                library: ['WaveSurfer', '[name]'],
                publicPath: 'localhost:8080/dist/plugin/'
            },
            devServer: {
                publicPath: 'localhost:8080/dist/plugin/'
            }
        });
    }
    if (options && options.minify) {
        mergeDeep(config, {
            plugins: [
                new webpack.optimize.UglifyJsPlugin({
                    sourceMap: true
                }),
                bannerPlugin
            ]
        });

        // rename outputs
        if (options.plugins) {
>>>>>>> 6a30640a
            mergeDeep(config, {
                entry: {
                    'html-init': path.join(__dirname, 'src', 'html-init.js')
                },
                output: {
                    filename: 'wavesurfer-[name].js',
                    library: ['WaveSurfer', '[name]']
                }
            });
        }

        // plugins
        if (options.plugins) {
            delete config.entry;
            mergeDeep(config, {
                entry: buildPluginEntry([
                    'timeline',
                    'minimap',
                    'regions',
                    'spectrogram',
                    'cursor',
                    'microphone',
                    'elan'
                ]),
                output: {
                    path: path.join(__dirname, 'dist', 'plugin'),
                    filename: 'wavesurfer.[name].js',
                    library: ['WaveSurfer', '[name]']
                }
            });
        }

        // minified build
        if (options.minify) {
            mergeDeep(config, {
                plugins: [
                    new webpack.optimize.UglifyJsPlugin({
                        sourceMap: true
                    }),
                    bannerPlugin
                ]
            });
          
            // rename outputs
            if (options.plugins) {
                mergeDeep(config, {
                    output: {
                        filename: 'wavesurfer.[name].min.js'
                    }
                });
            } else if (options.htmlinit) {
                mergeDeep(config, {
                    output: {
                        filename: 'wavesurfer-[name].min.js'
                    }
                });
            } else {
                mergeDeep(config, {
                    output: {
                        filename: '[name].min.js'
                    }
                })
            }
        }
    }

    return config
}<|MERGE_RESOLUTION|>--- conflicted
+++ resolved
@@ -108,49 +108,10 @@
 }
 
 export default function (options) {
-<<<<<<< HEAD
     if (options) {
         // html init code
         if (options.htmlinit) {
             delete config.entry;
-=======
-
-    if (options && options.plugins) {
-        delete config.entry;
-        mergeDeep(config, {
-            entry: buildPluginEntry([
-                'timeline',
-                'minimap',
-                'regions',
-                'spectrogram',
-                'cursor',
-                'microphone',
-                'elan'
-            ]),
-            output: {
-                path: path.resolve(__dirname, 'dist', 'plugin'),
-                filename: 'wavesurfer.[name].js',
-                library: ['WaveSurfer', '[name]'],
-                publicPath: 'localhost:8080/dist/plugin/'
-            },
-            devServer: {
-                publicPath: 'localhost:8080/dist/plugin/'
-            }
-        });
-    }
-    if (options && options.minify) {
-        mergeDeep(config, {
-            plugins: [
-                new webpack.optimize.UglifyJsPlugin({
-                    sourceMap: true
-                }),
-                bannerPlugin
-            ]
-        });
-
-        // rename outputs
-        if (options.plugins) {
->>>>>>> 6a30640a
             mergeDeep(config, {
                 entry: {
                     'html-init': path.join(__dirname, 'src', 'html-init.js')
@@ -161,7 +122,6 @@
                 }
             });
         }
-
         // plugins
         if (options.plugins) {
             delete config.entry;
@@ -176,14 +136,17 @@
                     'elan'
                 ]),
                 output: {
-                    path: path.join(__dirname, 'dist', 'plugin'),
+                    path: path.resolve(__dirname, 'dist', 'plugin'),
                     filename: 'wavesurfer.[name].js',
-                    library: ['WaveSurfer', '[name]']
+                    library: ['WaveSurfer', '[name]'],
+                    publicPath: 'localhost:8080/dist/plugin/'
+                },
+                devServer: {
+                    publicPath: 'localhost:8080/dist/plugin/'
                 }
             });
         }
-
-        // minified build
+        // minified builds
         if (options.minify) {
             mergeDeep(config, {
                 plugins: [
@@ -193,7 +156,7 @@
                     bannerPlugin
                 ]
             });
-          
+
             // rename outputs
             if (options.plugins) {
                 mergeDeep(config, {
