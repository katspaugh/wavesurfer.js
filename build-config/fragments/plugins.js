--- conflicted
+++ resolved
@@ -32,21 +32,7 @@
 }
 
 module.exports = {
-<<<<<<< HEAD
-    entry: buildPluginEntry([
-        'timeline',
-        'minimap',
-        'regions',
-        'spectrogram',
-        'cursor',
-        'microphone',
-        'mediasession',
-        'tiledrenderer',
-        'elan'
-    ]),
-=======
     entry: buildPluginEntry(PLUGINS),
->>>>>>> faa7d660
     output: {
         path: path.join(rootDir, 'dist', 'plugin'),
         filename: 'wavesurfer.[name].js',
