import drawer from './drawer';
import * as util from './util';

export default util.extend({}, drawer, {
    createElements: function () {
        const waveCanvas = this.wrapper.appendChild(
            this.style(document.createElement('canvas'), {
                position: 'absolute',
                zIndex: 1,
                left: 0,
                top: 0,
                bottom: 0
            })
        );
        this.waveCc = waveCanvas.getContext('2d');

        this.progressWave = this.wrapper.appendChild(
            this.style(document.createElement('wave'), {
                position: 'absolute',
                zIndex: 2,
                left: 0,
                top: 0,
                bottom: 0,
                overflow: 'hidden',
                width: '0',
                display: 'none',
                boxSizing: 'border-box',
                borderRightStyle: 'solid',
                borderRightWidth: this.params.cursorWidth + 'px',
                borderRightColor: this.params.cursorColor
            })
        );

        if (this.params.waveColor != this.params.progressColor) {
            const progressCanvas = this.progressWave.appendChild(
                document.createElement('canvas')
            );
            this.progressCc = progressCanvas.getContext('2d');
        }
    },

    updateSize: function () {
        const width = Math.round(this.width / this.params.pixelRatio);

        this.waveCc.canvas.width = this.width;
        this.waveCc.canvas.height = this.height;
        this.style(this.waveCc.canvas, { width: width + 'px'});

        this.style(this.progressWave, { display: 'block'});

        if (this.progressCc) {
            this.progressCc.canvas.width = this.width;
            this.progressCc.canvas.height = this.height;
            this.style(this.progressCc.canvas, { width: width + 'px'});
        }

        this.clearWave();
    },

    clearWave: function () {
        this.waveCc.clearRect(0, 0, this.width, this.height);
        if (this.progressCc) {
            this.progressCc.clearRect(0, 0, this.width, this.height);
        }
    },

    drawBars: function (peaks, channelIndex) {
        // Split channels
        if (peaks[0] instanceof Array) {
            const channels = peaks;
            if (this.params.splitChannels) {
                this.setHeight(channels.length * this.params.height * this.params.pixelRatio);
                channels.forEach(this.drawBars, this);
                return;
            }
            peaks = channels[0];
        }

        // Bar wave draws the bottom only as a reflection of the top,
        // so we don't need negative values
<<<<<<< HEAD
        const hasMinVals = [].some.call(peaks, val => val < 0);
=======
        var hasMinVals = [].some.call(peaks, val => val < 0);
>>>>>>> 1ac4b458
        if (hasMinVals) {
            peaks = [].filter.call(peaks, (_, index) => index % 2 == 0);
        }

        // A half-pixel offset makes lines crisp
        const $ = 0.5 / this.params.pixelRatio;
        const width = this.width;
        const height = this.params.height * this.params.pixelRatio;
        const offsetY = height * channelIndex || 0;
        const halfH = height / 2;
        const length = peaks.length;
        const bar = this.params.barWidth * this.params.pixelRatio;
        const gap = Math.max(this.params.pixelRatio, ~~(bar / 2));
        const step = bar + gap;

        let absmax = 1;
        if (this.params.normalize) {
            absmax = util.max(peaks);
        }

        const scale = length / width;

        this.waveCc.fillStyle = this.params.waveColor;
        if (this.progressCc) {
            this.progressCc.fillStyle = this.params.progressColor;
        }

        [ this.waveCc, this.progressCc ].forEach(cc => {
            if (!cc) { return; }
            let i;

            for (i = 0; i < width; i += step) {
                const h = Math.round(peaks[Math.floor(i * scale)] / absmax * halfH);
                cc.fillRect(i + $, halfH - h + offsetY, bar + $, h * 2);
            }
        });
    },

    drawWave: function (peaks, channelIndex) {
        // Split channels
        if (peaks[0] instanceof Array) {
            const channels = peaks;
            if (this.params.splitChannels) {
                this.setHeight(channels.length * this.params.height * this.params.pixelRatio);
                channels.forEach(this.drawWave, this);
                return;
            }
            peaks = channels[0];
        }

        // Support arrays without negative peaks
<<<<<<< HEAD
        const hasMinValues = [].some.call(peaks, val => val < 0);
=======
        var hasMinValues = [].some.call(peaks, val => val < 0);
>>>>>>> 1ac4b458
        if (!hasMinValues) {
            const reflectedPeaks = [];
            let i;
            let len;
            for (i = 0, len = peaks.length; i < len; i++) {
                reflectedPeaks[2 * i] = peaks[i];
                reflectedPeaks[2 * i + 1] = -peaks[i];
            }
            peaks = reflectedPeaks;
        }

        // A half-pixel offset makes lines crisp
        const $ = 0.5 / this.params.pixelRatio;
        const height = this.params.height * this.params.pixelRatio;
        const offsetY = height * channelIndex || 0;
        const halfH = height / 2;
        const length = ~~(peaks.length / 2);

        let scale = 1;
        if (this.params.fillParent && this.width != length) {
            scale = this.width / length;
        }

        let absmax = 1;
        if (this.params.normalize) {
            const max = util.max(peaks);
            const min = util.min(peaks);
            absmax = -min > max ? -min : max;
        }

        this.waveCc.fillStyle = this.params.waveColor;
        if (this.progressCc) {
            this.progressCc.fillStyle = this.params.progressColor;
        }

        [ this.waveCc, this.progressCc ].forEach(cc => {
            if (!cc) { return; }
            let i;
            let j;

            cc.beginPath();
            cc.moveTo($, halfH + offsetY);

            for (i = 0; i < length; i++) {
                const h = Math.round(peaks[2 * i] / absmax * halfH);
                cc.lineTo(i * scale + $, halfH - h + offsetY);
            }

            // Draw the bottom edge going backwards, to make a single
            // closed hull to fill.
            for (j = length - 1; j >= 0; j--) {
                const k = Math.round(peaks[2 * j + 1] / absmax * halfH);
                cc.lineTo(j * scale + $, halfH - k + offsetY);
            }

            cc.closePath();
            cc.fill();

            // Always draw a median line
            cc.fillRect(0, halfH + offsetY - $, this.width, $);
        });
    },

    updateProgress: function (progress) {
        const pos = Math.round(
            this.width * progress
        ) / this.params.pixelRatio;
        this.style(this.progressWave, { width: pos + 'px' });
    },

    getImage: function(type, quality) {
        return this.waveCc.canvas.toDataURL(type, quality);
    }
});<|MERGE_RESOLUTION|>--- conflicted
+++ resolved
@@ -78,11 +78,7 @@
 
         // Bar wave draws the bottom only as a reflection of the top,
         // so we don't need negative values
-<<<<<<< HEAD
         const hasMinVals = [].some.call(peaks, val => val < 0);
-=======
-        var hasMinVals = [].some.call(peaks, val => val < 0);
->>>>>>> 1ac4b458
         if (hasMinVals) {
             peaks = [].filter.call(peaks, (_, index) => index % 2 == 0);
         }
@@ -134,11 +130,7 @@
         }
 
         // Support arrays without negative peaks
-<<<<<<< HEAD
         const hasMinValues = [].some.call(peaks, val => val < 0);
-=======
-        var hasMinValues = [].some.call(peaks, val => val < 0);
->>>>>>> 1ac4b458
         if (!hasMinValues) {
             const reflectedPeaks = [];
             let i;
