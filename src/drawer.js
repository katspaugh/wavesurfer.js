import * as util from './util';

export default util.extend({}, util.observer, {
    init(container, params) {
        this.container = container;
        this.params = params;

        this.width = 0;
        this.height = params.height * this.params.pixelRatio;

        this.lastPos = 0;

        this.initDrawer(params);
        this.createWrapper();
        this.createElements();
    },

    createWrapper() {
        this.wrapper = this.container.appendChild(
            document.createElement('wave')
        );

        this.style(this.wrapper, {
            display: 'block',
            position: 'relative',
            userSelect: 'none',
            webkitUserSelect: 'none',
            height: this.params.height + 'px'
        });

        if (this.params.fillParent || this.params.scrollParent) {
            this.style(this.wrapper, {
                width: '100%',
                overflowX: this.params.hideScrollbar ? 'hidden' : 'auto',
                overflowY: 'hidden'
            });
        }

        this.setupWrapperEvents();
    },

    handleEvent(e, noPrevent) {
        !noPrevent && e.preventDefault();

        const clientX = e.targetTouches ? e.targetTouches[0].clientX : e.clientX;
        const bbox = this.wrapper.getBoundingClientRect();

        const nominalWidth = this.width;
        const parentWidth = this.getWidth();

        let progress;

        if (!this.params.fillParent && nominalWidth < parentWidth) {
            progress = ((clientX - bbox.left) * this.params.pixelRatio / nominalWidth) || 0;

            if (progress > 1) {
                progress = 1;
            }
        } else {
            progress = ((clientX - bbox.left + this.wrapper.scrollLeft) / this.wrapper.scrollWidth) || 0;
        }

        return progress;
    },

<<<<<<< HEAD
    setupWrapperEvents() {
        var my = this;

        this.wrapper.addEventListener('click', function (e) {
            var scrollbarHeight = my.wrapper.offsetHeight - my.wrapper.clientHeight;
=======
    setupWrapperEvents: function () {
        this.wrapper.addEventListener('click', e => {
            const scrollbarHeight = this.wrapper.offsetHeight - this.wrapper.clientHeight;
>>>>>>> 2f07e71d
            if (scrollbarHeight != 0) {
                // scrollbar is visible.  Check if click was on it
                const bbox = this.wrapper.getBoundingClientRect();
                if (e.clientY >= bbox.bottom - scrollbarHeight) {
                    // ignore mousedown as it was on the scrollbar
                    return;
                }
            }

            if (this.params.interact) {
                this.fireEvent('click', e, this.handleEvent(e));
            }
        });

        this.wrapper.addEventListener('scroll', e => this.fireEvent('scroll', e));
    },

    drawPeaks(peaks, length) {
        this.resetScroll();
        this.setWidth(length);

        this.params.barWidth ?
            this.drawBars(peaks) :
            this.drawWave(peaks);
    },

    // Backward compatibility
    style: util.style,

    resetScroll() {
        if (this.wrapper !== null) {
            this.wrapper.scrollLeft = 0;
        }
    },

<<<<<<< HEAD
    recenter(percent) {
        var position = this.wrapper.scrollWidth * percent;
        this.recenterOnPosition(position, true);
    },

    recenterOnPosition(position, immediate) {
        var scrollLeft = this.wrapper.scrollLeft;
        var half = ~~(this.wrapper.clientWidth / 2);
        var target = position - half;
        var offset = target - scrollLeft;
        var maxScroll = this.wrapper.scrollWidth - this.wrapper.clientWidth;
=======
    recenter: function (percent) {
        const position = this.wrapper.scrollWidth * percent;
        this.recenterOnPosition(position, true);
    },

    recenterOnPosition: function (position, immediate) {
        const scrollLeft = this.wrapper.scrollLeft;
        const half = ~~(this.wrapper.clientWidth / 2);
        const maxScroll = this.wrapper.scrollWidth - this.wrapper.clientWidth;
        let target = position - half;
        let offset = target - scrollLeft;
>>>>>>> 2f07e71d

        if (maxScroll == 0) {
            // no need to continue if scrollbar is not there
            return;
        }

        // if the cursor is currently visible...
        if (!immediate && -half <= offset && offset < half) {
            // we'll limit the "re-center" rate.
            const rate = 5;
            offset = Math.max(-rate, Math.min(rate, offset));
            target = scrollLeft + offset;
        }

        // limit target to valid range (0 to maxScroll)
        target = Math.max(0, Math.min(maxScroll, target));
        // no use attempting to scroll if we're not moving
        if (target != scrollLeft) {
            this.wrapper.scrollLeft = target;
        }

    },

    getWidth() {
        return Math.round(this.container.clientWidth * this.params.pixelRatio);
    },

    setWidth(width) {
        this.width = width;

        if (this.params.fillParent || this.params.scrollParent) {
            this.style(this.wrapper, {
                width: ''
            });
        } else {
            this.style(this.wrapper, {
                width: ~~(this.width / this.params.pixelRatio) + 'px'
            });
        }

        this.updateSize();
    },

    setHeight(height) {
        if (height == this.height) { return; }
        this.height = height;
        this.style(this.wrapper, {
            height: ~~(this.height / this.params.pixelRatio) + 'px'
        });
        this.updateSize();
    },

<<<<<<< HEAD
    progress(progress) {
        var minPxDelta = 1 / this.params.pixelRatio;
        var pos = Math.round(progress * this.width) * minPxDelta;
=======
    progress: function (progress) {
        const minPxDelta = 1 / this.params.pixelRatio;
        const pos = Math.round(progress * this.width) * minPxDelta;
>>>>>>> 2f07e71d

        if (pos < this.lastPos || pos - this.lastPos >= minPxDelta) {
            this.lastPos = pos;

            if (this.params.scrollParent && this.params.autoCenter) {
                const newPos = ~~(this.wrapper.scrollWidth * progress);
                this.recenterOnPosition(newPos);
            }

            this.updateProgress(progress);
        }
    },

    destroy() {
        this.unAll();
        if (this.wrapper) {
            this.container.removeChild(this.wrapper);
            this.wrapper = null;
        }
    },

    /* Renderer-specific methods */
    initDrawer() {},

    createElements() {},

    updateSize() {},

    drawWave(peaks, max) {},

    clearWave() {},

    updateProgress(position) {}
});<|MERGE_RESOLUTION|>--- conflicted
+++ resolved
@@ -63,17 +63,9 @@
         return progress;
     },
 
-<<<<<<< HEAD
     setupWrapperEvents() {
-        var my = this;
-
-        this.wrapper.addEventListener('click', function (e) {
-            var scrollbarHeight = my.wrapper.offsetHeight - my.wrapper.clientHeight;
-=======
-    setupWrapperEvents: function () {
         this.wrapper.addEventListener('click', e => {
             const scrollbarHeight = this.wrapper.offsetHeight - this.wrapper.clientHeight;
->>>>>>> 2f07e71d
             if (scrollbarHeight != 0) {
                 // scrollbar is visible.  Check if click was on it
                 const bbox = this.wrapper.getBoundingClientRect();
@@ -109,31 +101,17 @@
         }
     },
 
-<<<<<<< HEAD
     recenter(percent) {
-        var position = this.wrapper.scrollWidth * percent;
-        this.recenterOnPosition(position, true);
-    },
-
-    recenterOnPosition(position, immediate) {
-        var scrollLeft = this.wrapper.scrollLeft;
-        var half = ~~(this.wrapper.clientWidth / 2);
-        var target = position - half;
-        var offset = target - scrollLeft;
-        var maxScroll = this.wrapper.scrollWidth - this.wrapper.clientWidth;
-=======
-    recenter: function (percent) {
         const position = this.wrapper.scrollWidth * percent;
         this.recenterOnPosition(position, true);
     },
 
-    recenterOnPosition: function (position, immediate) {
+    recenterOnPosition(position, immediate) {
         const scrollLeft = this.wrapper.scrollLeft;
         const half = ~~(this.wrapper.clientWidth / 2);
         const maxScroll = this.wrapper.scrollWidth - this.wrapper.clientWidth;
         let target = position - half;
         let offset = target - scrollLeft;
->>>>>>> 2f07e71d
 
         if (maxScroll == 0) {
             // no need to continue if scrollbar is not there
@@ -186,15 +164,9 @@
         this.updateSize();
     },
 
-<<<<<<< HEAD
     progress(progress) {
-        var minPxDelta = 1 / this.params.pixelRatio;
-        var pos = Math.round(progress * this.width) * minPxDelta;
-=======
-    progress: function (progress) {
         const minPxDelta = 1 / this.params.pixelRatio;
         const pos = Math.round(progress * this.width) * minPxDelta;
->>>>>>> 2f07e71d
 
         if (pos < this.lastPos || pos - this.lastPos >= minPxDelta) {
             this.lastPos = pos;
