import Drawer from './drawer';
import * as util from './util';

export default class MultiCanvas extends Drawer {
    constructor(container, params) {
        super(container, params);
        this.maxCanvasWidth = params.maxCanvasWidth;
        this.maxCanvasElementWidth = Math.round(params.maxCanvasWidth / params.pixelRatio);

        this.hasProgressCanvas = params.waveColor != params.progressColor;
        this.halfPixel = 0.5 / params.pixelRatio;
        this.canvases = [];
    }

    init() {
        this.createWrapper();
        this.createElements();
    }

    createElements() {
        this.progressWave = this.wrapper.appendChild(
            this.style(document.createElement('wave'), {
                position: 'absolute',
                zIndex: 2,
                left: 0,
                top: 0,
                bottom: 0,
                overflow: 'hidden',
                width: '0',
                display: 'none',
                boxSizing: 'border-box',
                borderRightStyle: 'solid',
                borderRightWidth: this.params.cursorWidth + 'px',
                borderRightColor: this.params.cursorColor
            })
        );

        this.addCanvas();
    }

    updateSize() {
        const totalWidth = Math.round(this.width / this.params.pixelRatio);
        const requiredCanvases = Math.ceil(totalWidth / this.maxCanvasElementWidth);

        while (this.canvases.length < requiredCanvases) {
            this.addCanvas();
        }

        while (this.canvases.length > requiredCanvases) {
            this.removeCanvas();
        }

        this.canvases.forEach((entry, i) => {
            // Add some overlap to prevent vertical white stripes, keep the width even for simplicity.
            let canvasWidth = this.maxCanvasWidth + 2 * Math.ceil(this.params.pixelRatio / 2);

            if (i == this.canvases.length - 1) {
                canvasWidth = this.width - (this.maxCanvasWidth * (this.canvases.length - 1));
            }

<<<<<<< HEAD
            this.updateDimensions(entry, canvasWidth, this.height);
            this.clearWaveForEntry(entry);
        });
    },
=======
            this.updateDimensions(this.canvases[i], canvasWidth, this.height);
            this.clearWaveForEntry(this.canvases[i]);
        }
    }
>>>>>>> 5ed97a77

    addCanvas() {
        const entry = {};
        const leftOffset = this.maxCanvasElementWidth * this.canvases.length;

        entry.wave = this.wrapper.appendChild(
            this.style(document.createElement('canvas'), {
                position: 'absolute',
                zIndex: 1,
                left: leftOffset + 'px',
                top: 0,
                bottom: 0
            })
        );
        entry.waveCtx = entry.wave.getContext('2d');

        if (this.hasProgressCanvas) {
            entry.progress = this.progressWave.appendChild(
                this.style(document.createElement('canvas'), {
                    position: 'absolute',
                    left: leftOffset + 'px',
                    top: 0,
                    bottom: 0
                })
            );
            entry.progressCtx = entry.progress.getContext('2d');
        }

        this.canvases.push(entry);
    }

    removeCanvas() {
        const lastEntry = this.canvases.pop();
        lastEntry.wave.parentElement.removeChild(lastEntry.wave);
        if (this.hasProgressCanvas) {
            lastEntry.progress.parentElement.removeChild(lastEntry.progress);
        }
    }

    updateDimensions(entry, width, height) {
        const elementWidth = Math.round(width / this.params.pixelRatio);
        const totalWidth = Math.round(this.width / this.params.pixelRatio);

        // Where the canvas starts and ends in the waveform, represented as a decimal between 0 and 1.
        entry.start = (entry.waveCtx.canvas.offsetLeft / totalWidth) || 0;
        entry.end = entry.start + elementWidth / totalWidth;

        entry.waveCtx.canvas.width = width;
        entry.waveCtx.canvas.height = height;
        this.style(entry.waveCtx.canvas, { width: elementWidth + 'px'});

        this.style(this.progressWave, { display: 'block'});

        if (this.hasProgressCanvas) {
            entry.progressCtx.canvas.width = width;
            entry.progressCtx.canvas.height = height;
            this.style(entry.progressCtx.canvas, { width: elementWidth + 'px'});
        }
    }

    clearWave() {
<<<<<<< HEAD
        this.canvases.forEach(entry => this.clearWaveForEntry(entry));
    },
=======
        let i;
        for (i in this.canvases) {
            this.clearWaveForEntry(this.canvases[i]);
        }
    }
>>>>>>> 5ed97a77

    clearWaveForEntry(entry) {
        entry.waveCtx.clearRect(0, 0, entry.waveCtx.canvas.width, entry.waveCtx.canvas.height);
        if (this.hasProgressCanvas) {
            entry.progressCtx.clearRect(0, 0, entry.progressCtx.canvas.width, entry.progressCtx.canvas.height);
        }
    }

    drawBars(peaks, channelIndex, start, end) {
        // Split channels
        if (peaks[0] instanceof Array) {
            const channels = peaks;
            if (this.params.splitChannels) {
                this.setHeight(channels.length * this.params.height * this.params.pixelRatio);
                channels.forEach((channelPeaks, i) => this.drawBars(channelPeaks, i, start, end));
                return;
            }
            peaks = channels[0];
        }

        // Bar wave draws the bottom only as a reflection of the top,
        // so we don't need negative values
        const hasMinVals = [].some.call(peaks, val => val < 0);
        // Skip every other value if there are negatives.
        const peakIndexScale = hasMinVals ? 2 : 1;

        // A half-pixel offset makes lines crisp
        const width = this.width;
        const height = this.params.height * this.params.pixelRatio;
        const offsetY = height * channelIndex || 0;
        const halfH = height / 2;
        const length = peaks.length / peakIndexScale;
        const bar = this.params.barWidth * this.params.pixelRatio;
        const gap = Math.max(this.params.pixelRatio, ~~(bar / 2));
        const step = bar + gap;

        let absmax = 1;
        if (this.params.normalize) {
            const max = util.max(peaks);
            const min = util.min(peaks);
            absmax = -min > max ? -min : max;
        }

        const scale = length / width;
        let i;

        for (i = (start / scale); i < (end / scale); i += step) {
            const peak = peaks[Math.floor(i * scale * peakIndexScale)] || 0;
            const h = Math.round(peak / absmax * halfH);
            this.fillRect(i + this.halfPixel, halfH - h + offsetY, bar + this.halfPixel, h * 2);
        }
    }

    drawWave(peaks, channelIndex, start, end) {
        // Split channels
        if (peaks[0] instanceof Array) {
            const channels = peaks;
            if (this.params.splitChannels) {
                this.setHeight(channels.length * this.params.height * this.params.pixelRatio);
                channels.forEach((channelPeaks, i) => this.drawWave(channelPeaks, i, start, end));
                return;
            }
            peaks = channels[0];
        }

        // Support arrays without negative peaks
        const hasMinValues = [].some.call(peaks, val => val < 0);
        if (!hasMinValues) {
            const reflectedPeaks = [];
            const len = peaks.length;
            let i;
            for (i = 0; i < len; i++) {
                reflectedPeaks[2 * i] = peaks[i];
                reflectedPeaks[2 * i + 1] = -peaks[i];
            }
            peaks = reflectedPeaks;
        }

        // A half-pixel offset makes lines crisp
        const height = this.params.height * this.params.pixelRatio;
        const offsetY = height * channelIndex || 0;
        const halfH = height / 2;

        let absmax = 1;
        if (this.params.normalize) {
            const max = util.max(peaks);
            const min = util.min(peaks);
            absmax = -min > max ? -min : max;
        }

        this.drawLine(peaks, absmax, halfH, offsetY, start, end);

        // Always draw a median line
        this.fillRect(0, halfH + offsetY - this.halfPixel, this.width, this.halfPixel);
    }

    drawLine(peaks, absmax, halfH, offsetY, start, end) {
        this.canvases.forEach(entry => {
            this.setFillStyles(entry);
            this.drawLineToContext(entry, entry.waveCtx, peaks, absmax, halfH, offsetY, start, end);
            this.drawLineToContext(entry, entry.progressCtx, peaks, absmax, halfH, offsetY, start, end);
<<<<<<< HEAD
        });
    },
=======
        }
    }
>>>>>>> 5ed97a77

    drawLineToContext(entry, ctx, peaks, absmax, halfH, offsetY, start, end) {
        if (!ctx) { return; }

        const length = peaks.length / 2;

        let scale = 1;
        if (this.params.fillParent && this.width != length) {
            scale = this.width / length;
        }

        const first = Math.round(length * entry.start);
        const last = Math.round(length * entry.end);
        if (first > end || last < start) { return; }
        const canvasStart = Math.max(first, start);
        const canvasEnd = Math.min(last, end);
        let i;
        let j;

        ctx.beginPath();
        ctx.moveTo((canvasStart - first) * scale + this.halfPixel, halfH + offsetY);

        for (i = canvasStart; i < canvasEnd; i++) {
            const peak = peaks[2 * i] || 0;
            const h = Math.round(peak / absmax * halfH);
            ctx.lineTo((i - first) * scale + this.halfPixel, halfH - h + offsetY);
        }

        // Draw the bottom edge going backwards, to make a single
        // closed hull to fill.
        for (j = canvasEnd - 1; j >= canvasStart; j--) {
            const peak = peaks[2 * j + 1] || 0;
            const h = Math.round(peak / absmax * halfH);
            ctx.lineTo((j - first) * scale + this.halfPixel, halfH - h + offsetY);
        }

        ctx.closePath();
        ctx.fill();
    }

    fillRect(x, y, width, height) {
        const startCanvas = Math.floor(x / this.maxCanvasWidth);
        const endCanvas = Math.min(
          Math.ceil((x + width) / this.maxCanvasWidth) + 1,
          this.canvases.length
        );
        let i;
        for (i = startCanvas; i < endCanvas; i++) {
            const entry = this.canvases[i];
            const leftOffset = i * this.maxCanvasWidth;

            const intersection = {
                x1: Math.max(x, i * this.maxCanvasWidth),
                y1: y,
                x2: Math.min(x + width, i * this.maxCanvasWidth + entry.waveCtx.canvas.width),
                y2: y + height
            };

            if (intersection.x1 < intersection.x2) {
                this.setFillStyles(entry);

                this.fillRectToContext(entry.waveCtx,
                        intersection.x1 - leftOffset,
                        intersection.y1,
                        intersection.x2 - intersection.x1,
                        intersection.y2 - intersection.y1);

                this.fillRectToContext(entry.progressCtx,
                        intersection.x1 - leftOffset,
                        intersection.y1,
                        intersection.x2 - intersection.x1,
                        intersection.y2 - intersection.y1);
            }
        }
    }

    fillRectToContext(ctx, x, y, width, height) {
        if (!ctx) { return; }
        ctx.fillRect(x, y, width, height);
    }

    setFillStyles(entry) {
        entry.waveCtx.fillStyle = this.params.waveColor;
        if (this.hasProgressCanvas) {
            entry.progressCtx.fillStyle = this.params.progressColor;
        }
    }

    updateProgress(pos) {
        this.style(this.progressWave, { width: pos + 'px' });
    }
}<|MERGE_RESOLUTION|>--- conflicted
+++ resolved
@@ -58,17 +58,10 @@
                 canvasWidth = this.width - (this.maxCanvasWidth * (this.canvases.length - 1));
             }
 
-<<<<<<< HEAD
             this.updateDimensions(entry, canvasWidth, this.height);
             this.clearWaveForEntry(entry);
         });
-    },
-=======
-            this.updateDimensions(this.canvases[i], canvasWidth, this.height);
-            this.clearWaveForEntry(this.canvases[i]);
-        }
-    }
->>>>>>> 5ed97a77
+    }
 
     addCanvas() {
         const entry = {};
@@ -130,16 +123,8 @@
     }
 
     clearWave() {
-<<<<<<< HEAD
         this.canvases.forEach(entry => this.clearWaveForEntry(entry));
-    },
-=======
-        let i;
-        for (i in this.canvases) {
-            this.clearWaveForEntry(this.canvases[i]);
-        }
-    }
->>>>>>> 5ed97a77
+    }
 
     clearWaveForEntry(entry) {
         entry.waveCtx.clearRect(0, 0, entry.waveCtx.canvas.width, entry.waveCtx.canvas.height);
@@ -241,13 +226,8 @@
             this.setFillStyles(entry);
             this.drawLineToContext(entry, entry.waveCtx, peaks, absmax, halfH, offsetY, start, end);
             this.drawLineToContext(entry, entry.progressCtx, peaks, absmax, halfH, offsetY, start, end);
-<<<<<<< HEAD
         });
-    },
-=======
-        }
-    }
->>>>>>> 5ed97a77
+    }
 
     drawLineToContext(entry, ctx, peaks, absmax, halfH, offsetY, start, end) {
         if (!ctx) { return; }
