--- conflicted
+++ resolved
@@ -2,11 +2,7 @@
 import * as util from './util';
 
 export default util.extend({}, drawer, {
-<<<<<<< HEAD
     initDrawer(params) {
-=======
-    initDrawer: function (params) {
->>>>>>> 2f07e71d
         this.maxCanvasWidth = params.maxCanvasWidth != null ? params.maxCanvasWidth : 4000;
         this.maxCanvasElementWidth = Math.round(this.maxCanvasWidth / this.params.pixelRatio);
 
@@ -42,16 +38,10 @@
         this.addCanvas();
     },
 
-<<<<<<< HEAD
     updateSize() {
-        var totalWidth = Math.round(this.width / this.params.pixelRatio),
-            requiredCanvases = Math.ceil(totalWidth / this.maxCanvasElementWidth);
-=======
-    updateSize: function () {
         const totalWidth = Math.round(this.width / this.params.pixelRatio);
         const requiredCanvases = Math.ceil(totalWidth / this.maxCanvasElementWidth);
         let i;
->>>>>>> 2f07e71d
 
         while (this.canvases.length < requiredCanvases) {
             this.addCanvas();
@@ -74,15 +64,9 @@
         }
     },
 
-<<<<<<< HEAD
     addCanvas() {
-        var entry = {},
-            leftOffset = this.maxCanvasElementWidth * this.canvases.length;
-=======
-    addCanvas: function () {
         const entry = {};
         const leftOffset = this.maxCanvasElementWidth * this.canvases.length;
->>>>>>> 2f07e71d
 
         entry.wave = this.wrapper.appendChild(
             this.style(document.createElement('canvas'), {
@@ -110,28 +94,17 @@
         this.canvases.push(entry);
     },
 
-<<<<<<< HEAD
     removeCanvas() {
-        var lastEntry = this.canvases.pop();
-=======
-    removeCanvas: function () {
         const lastEntry = this.canvases.pop();
->>>>>>> 2f07e71d
         lastEntry.wave.parentElement.removeChild(lastEntry.wave);
         if (this.hasProgressCanvas) {
             lastEntry.progress.parentElement.removeChild(lastEntry.progress);
         }
     },
 
-<<<<<<< HEAD
     updateDimensions(entry, width, height) {
-        var elementWidth = Math.round(width / this.params.pixelRatio),
-            totalWidth = Math.round(this.width / this.params.pixelRatio);
-=======
-    updateDimensions: function (entry, width, height) {
         const elementWidth = Math.round(width / this.params.pixelRatio);
         const totalWidth = Math.round(this.width / this.params.pixelRatio);
->>>>>>> 2f07e71d
 
         // Where the canvas starts and ends in the waveform, represented as a decimal between 0 and 1.
         entry.start = (entry.waveCtx.canvas.offsetLeft / totalWidth) || 0;
@@ -150,14 +123,9 @@
         }
     },
 
-<<<<<<< HEAD
     clearWave() {
-        for (var i in this.canvases) {
-=======
-    clearWave: function () {
         let i;
         for (i in this.canvases) {
->>>>>>> 2f07e71d
             this.clearWaveForEntry(this.canvases[i]);
         }
     },
@@ -255,15 +223,10 @@
         this.fillRect(0, halfH + offsetY - this.halfPixel, this.width, this.halfPixel);
     },
 
-<<<<<<< HEAD
     drawLine(peaks, absmax, halfH, offsetY) {
-        for (var index in this.canvases) {
-            var entry = this.canvases[index];
-=======
-    drawLine: function (peaks, absmax, halfH, offsetY) {
-        for (const index in this.canvases) {
-            const entry = this.canvases[index];
->>>>>>> 2f07e71d
+        let i;
+        for (i in this.canvases) {
+            const entry = this.canvases[i];
 
             this.setFillStyles(entry);
 
@@ -306,18 +269,11 @@
         ctx.fill();
     },
 
-<<<<<<< HEAD
     fillRect(x, y, width, height) {
-        for (var i in this.canvases) {
-            var entry = this.canvases[i],
-                leftOffset = i * this.maxCanvasWidth;
-=======
-    fillRect: function (x, y, width, height) {
         let i;
         for (i in this.canvases) {
             const entry = this.canvases[i];
             const leftOffset = i * this.maxCanvasWidth;
->>>>>>> 2f07e71d
 
             const intersection = {
                 x1: Math.max(x, i * this.maxCanvasWidth),
@@ -356,13 +312,8 @@
         }
     },
 
-<<<<<<< HEAD
     updateProgress(progress) {
-        var pos = Math.round(
-=======
-    updateProgress: function (progress) {
         const pos = Math.round(
->>>>>>> 2f07e71d
             this.width * progress
         ) / this.params.pixelRatio;
         this.style(this.progressWave, { width: pos + 'px' });
