import * as util from './util';
import MultiCanvas from './drawer.multicanvas';
import WebAudio from './webaudio';
import MediaElement from './mediaelement';
import PeakCache from './peakcache';
import MediaElementWebAudio from './mediaelement-webaudio';

/*
 * This work is licensed under a BSD-3-Clause License.
 */

/** @external {HTMLElement} https://developer.mozilla.org/en/docs/Web/API/HTMLElement */
/** @external {OfflineAudioContext} https://developer.mozilla.org/en-US/docs/Web/API/OfflineAudioContext */
/** @external {File} https://developer.mozilla.org/en-US/docs/Web/API/File */
/** @external {Blob} https://developer.mozilla.org/en-US/docs/Web/API/Blob */
/** @external {CanvasRenderingContext2D} https://developer.mozilla.org/en-US/docs/Web/API/CanvasRenderingContext2D */
/** @external {MediaStreamConstraints} https://developer.mozilla.org/en-US/docs/Web/API/MediaStreamConstraints */
/** @external {AudioNode} https://developer.mozilla.org/de/docs/Web/API/AudioNode */

/**
 * @typedef {Object} WavesurferParams
 * @property {AudioContext} audioContext=null Use your own previously
 * initialized AudioContext or leave blank.
 * @property {number} audioRate=1 Speed at which to play audio. Lower number is
 * slower.
 * @property {ScriptProcessorNode} audioScriptProcessor=null Use your own previously
 * initialized ScriptProcessorNode or leave blank.
 * @property {boolean} autoCenter=true If a scrollbar is present, center the
 * waveform on current progress
 * @property {number} autoCenterRate=5 If autoCenter is active, rate at which the
 * waveform is centered
 * @property {boolean} autoCenterImmediately=false If autoCenter is active, immediately
 * center waveform on current progress
 * @property {string} backend='WebAudio' `'WebAudio'|'MediaElement'|'MediaElementWebAudio'` In most cases
 * you don't have to set this manually. MediaElement is a fallback for unsupported browsers.
 * MediaElementWebAudio allows to use WebAudio API also with big audio files, loading audio like with
 * MediaElement backend (HTML5 audio tag). You have to use the same methods of MediaElement backend for loading and
 * playback, giving also peaks, so the audio data are not decoded. In this way you can use WebAudio features, like filters,
 * also with audio with big duration. For example:
 * ` wavesurfer.load(url | HTMLMediaElement, peaks, preload, duration);
 *   wavesurfer.play();
 *   wavesurfer.setFilter(customFilter);
 * `
 * @property {string} backgroundColor=null Change background color of the
 * waveform container.
 * @property {number} barHeight=1 The height of the wave bars.
 * @property {number} barRadius=0 The radius of the wave bars. Makes bars rounded
 * @property {number} barGap=null The optional spacing between bars of the wave,
 * if not provided will be calculated in legacy format.
 * @property {number} barWidth=null Draw the waveform using bars.
 * @property {number} barMinHeight=null If specified, draw at least a bar of this height,
 * eliminating waveform gaps
 * @property {boolean} closeAudioContext=false Close and nullify all audio
 * contexts when the destroy method is called.
 * @property {!string|HTMLElement} container CSS selector or HTML element where
 * the waveform should be drawn. This is the only required parameter.
 * @property {string} cursorColor='#333' The fill color of the cursor indicating
 * the playhead position.
 * @property {number} cursorWidth=1 Measured in pixels.
 * @property {object} drawingContextAttributes={desynchronized: false} Drawing context
 * attributes.
 * @property {number} duration=null Optional audio length so pre-rendered peaks
 * can be display immediately for example.
 * @property {boolean} fillParent=true Whether to fill the entire container or
 * draw only according to `minPxPerSec`.
 * @property {boolean} forceDecode=false Force decoding of audio using web audio
 * when zooming to get a more detailed waveform.
 * @property {number} height=128 The height of the waveform. Measured in
 * pixels.
 * @property {boolean} hideScrollbar=false Whether to hide the horizontal
 * scrollbar when one would normally be shown.
 * @property {boolean} hideCursor=false Whether to hide the mouse cursor
 * when one would normally be shown by default.
 * @property {boolean} ignoreSilenceMode=false If true, ignores device silence mode
 * when using the `WebAudio` backend.
 * @property {boolean} interact=true Whether the mouse interaction will be
 * enabled at initialization. You can switch this parameter at any time later
 * on.
 * @property {boolean} loopSelection=true (Use with regions plugin) Enable
 * looping of selected regions
 * @property {number} maxCanvasWidth=4000 Maximum width of a single canvas in
 * pixels, excluding a small overlap (2 * `pixelRatio`, rounded up to the next
 * even integer). If the waveform is longer than this value, additional canvases
 * will be used to render the waveform, which is useful for very large waveforms
 * that may be too wide for browsers to draw on a single canvas.
 * @property {boolean} mediaControls=false (Use with backend `MediaElement` or `MediaElementWebAudio`)
 * this enables the native controls for the media element
 * @property {string} mediaType='audio' (Use with backend `MediaElement` or `MediaElementWebAudio`)
 * `'audio'|'video'` ('video' only for `MediaElement`)
 * @property {number} minPxPerSec=20 Minimum number of pixels per second of
 * audio.
 * @property {boolean} normalize=false If true, normalize by the maximum peak
 * instead of 1.0.
 * @property {boolean} partialRender=false Use the PeakCache to improve
 * rendering speed of large waveforms
 * @property {number} pixelRatio=window.devicePixelRatio The pixel ratio used to
 * calculate display
 * @property {PluginDefinition[]} plugins=[] An array of plugin definitions to
 * register during instantiation, they will be directly initialised unless they
 * are added with the `deferInit` property set to true.
 * @property {string} progressColor='#555' The fill color of the part of the
 * waveform behind the cursor. When `progressColor` and `waveColor` are the same
 * the progress wave is not rendered at all.
 * @property {boolean} removeMediaElementOnDestroy=true Set to false to keep the
 * media element in the DOM when the player is destroyed. This is useful when
 * reusing an existing media element via the `loadMediaElement` method.
 * @property {Object} renderer=MultiCanvas Can be used to inject a custom
 * renderer.
 * @property {boolean|number} responsive=false If set to `true` resize the
 * waveform, when the window is resized. This is debounced with a `100ms`
 * timeout by default. If this parameter is a number it represents that timeout.
 * @property {boolean} rtl=false If set to `true`, renders waveform from
 * right-to-left.
 * @property {boolean} scrollParent=false Whether to scroll the container with a
 * lengthy waveform. Otherwise the waveform is shrunk to the container width
 * (see fillParent).
 * @property {number} skipLength=2 Number of seconds to skip with the
 * skipForward() and skipBackward() methods.
 * @property {boolean} splitChannels=false Render with separate waveforms for
 * the channels of the audio
 * @property {SplitChannelOptions} splitChannelsOptions={} Options for splitChannel rendering
 * @property {boolean} vertical=false Render the waveform vertically instead of horizontally.
 * @property {string} waveColor='#999' The fill color of the waveform after the
 * cursor.
 * @property {object} xhr={} XHR options. For example:
 * `let xhr = {
 *     cache: 'default',
 *     mode: 'cors',
 *     method: 'GET',
 *     credentials: 'same-origin',
 *     redirect: 'follow',
 *     referrer: 'client',
 *     requestHeaders: [
 *         {
 *             key: 'Authorization',
 *             value: 'my-token'
 *         }
 *     ]
 * };`
 */

/**
 * @typedef {Object} PluginDefinition
 * @desc The Object used to describe a plugin
 * @example wavesurfer.addPlugin(pluginDefinition);
 * @property {string} name The name of the plugin, the plugin instance will be
 * added as a property to the wavesurfer instance under this name
 * @property {?Object} staticProps The properties that should be added to the
 * wavesurfer instance as static properties
 * @property {?boolean} deferInit Don't initialise plugin
 * automatically
 * @property {Object} params={} The plugin parameters, they are the first parameter
 * passed to the plugin class constructor function
 * @property {PluginClass} instance The plugin instance factory, is called with
 * the dependency specified in extends. Returns the plugin class.
 */

/**
 * @typedef {Object} SplitChannelOptions
 * @desc parameters applied when splitChannels option is true
 * @property {boolean} overlay=false determines whether channels are rendered on top of each other or on separate tracks
 * @property {object} channelColors={} object describing color for each channel. Example:
 * {
 *     0: {
 *         progressColor: 'green',
 *         waveColor: 'pink'
 *     },
 *     1: {
 *         progressColor: 'orange',
 *         waveColor: 'purple'
 *     }
 * }
 * @property {number[]} filterChannels=[] indexes of channels to be hidden from rendering
 * @property {boolean} relativeNormalization=false determines whether
 * normalization is done per channel or maintains proportionality between
 * channels. Only applied when normalize and splitChannels are both true.
 * @since 4.3.0
 */

/**
 * @interface PluginClass
 *
 * @desc This is the interface which is implemented by all plugin classes. Note
 * that this only turns into an observer after being passed through
 * `wavesurfer.addPlugin`.
 *
 * @extends {Observer}
 */
class PluginClass {
    /**
     * Plugin definition factory
     *
     * This function must be used to create a plugin definition which can be
     * used by wavesurfer to correctly instantiate the plugin.
     *
     * It returns a `PluginDefinition` object representing the plugin.
     *
     * @param {Object} params={} The plugin params (specific to the plugin)
     */
    create(params) {}
    /**
     * Construct the plugin
     *
     * @param {Object} params={} The plugin params (specific to the plugin)
     * @param {Object} ws The wavesurfer instance
     */
    constructor(params, ws) {}
    /**
     * Initialise the plugin
     *
     * Start doing something. This is called by
     * `wavesurfer.initPlugin(pluginName)`
     */
    init() {}
    /**
     * Destroy the plugin instance
     *
     * Stop doing something. This is called by
     * `wavesurfer.destroyPlugin(pluginName)`
     */
    destroy() {}
}

/**
 * WaveSurfer core library class
 *
 * @extends {Observer}
 * @example
 * const params = {
 *   container: '#waveform',
 *   waveColor: 'violet',
 *   progressColor: 'purple'
 * };
 *
 * // initialise like this
 * const wavesurfer = WaveSurfer.create(params);
 *
 * // or like this ...
 * const wavesurfer = new WaveSurfer(params);
 * wavesurfer.init();
 *
 * // load audio file
 * wavesurfer.load('example/media/demo.wav');
 */
export default class WaveSurfer extends util.Observer {
    /** @private */
    defaultParams = {
        audioContext: null,
        audioScriptProcessor: null,
        audioRate: 1,
        autoCenter: true,
        autoCenterRate: 5,
        autoCenterImmediately: false,
        backend: 'WebAudio',
        backgroundColor: null,
        barHeight: 1,
        barRadius: 0,
        barGap: null,
        barMinHeight: null,
        container: null,
        cursorColor: '#333',
        cursorWidth: 1,
        dragSelection: true,
        drawingContextAttributes: {
            // Boolean that hints the user agent to reduce the latency
            // by desynchronizing the canvas paint cycle from the event
            // loop
            desynchronized: false
        },
        duration: null,
        fillParent: true,
        forceDecode: false,
        height: 128,
        hideScrollbar: false,
        hideCursor: false,
        ignoreSilenceMode: false,
        interact: true,
        loopSelection: true,
        maxCanvasWidth: 4000,
        mediaContainer: null,
        mediaControls: false,
        mediaType: 'audio',
        minPxPerSec: 20,
        normalize: false,
        partialRender: false,
        pixelRatio:
            window.devicePixelRatio || screen.deviceXDPI / screen.logicalXDPI,
        plugins: [],
        progressColor: '#555',
        removeMediaElementOnDestroy: true,
        renderer: MultiCanvas,
        responsive: false,
        rtl: false,
        scrollParent: false,
        skipLength: 2,
        splitChannels: false,
        splitChannelsOptions: {
            overlay: false,
            channelColors: {},
            filterChannels: [],
            relativeNormalization: false
        },
        vertical: false,
        waveColor: '#999',
        xhr: {}
    };

    /** @private */
    backends = {
        MediaElement,
        WebAudio,
        MediaElementWebAudio
    };

    /**
     * Instantiate this class, call its `init` function and returns it
     *
     * @param {WavesurferParams} params The wavesurfer parameters
     * @return {Object} WaveSurfer instance
     * @example const wavesurfer = WaveSurfer.create(params);
     */
    static create(params) {
        const wavesurfer = new WaveSurfer(params);
        return wavesurfer.init();
    }

    /**
     * The library version number is available as a static property of the
     * WaveSurfer class
     *
     * @type {String}
     * @example
     * console.log('Using wavesurfer.js ' + WaveSurfer.VERSION);
     */
    static VERSION = __VERSION__;

    /**
     * Functions in the `util` property are available as a prototype property to
     * all instances
     *
     * @type {Object}
     * @example
     * const wavesurfer = WaveSurfer.create(params);
     * wavesurfer.util.style(myElement, { background: 'blue' });
     */
    util = util;

    /**
     * Functions in the `util` property are available as a static property of the
     * WaveSurfer class
     *
     * @type {Object}
     * @example
     * WaveSurfer.util.style(myElement, { background: 'blue' });
     */
    static util = util;

    /**
     * Initialise wavesurfer instance
     *
     * @param {WavesurferParams} params Instantiation options for wavesurfer
     * @example
     * const wavesurfer = new WaveSurfer(params);
     * @returns {this} Wavesurfer instance
     */
    constructor(params) {
        super();
        /**
         * Extract relevant parameters (or defaults)
         * @private
         */
        this.params = Object.assign({}, this.defaultParams, params);
        this.params.splitChannelsOptions = Object.assign(
            {},
            this.defaultParams.splitChannelsOptions,
            params.splitChannelsOptions
        );
        /** @private */
        this.container =
            'string' == typeof params.container
                ? document.querySelector(this.params.container)
                : this.params.container;

        if (!this.container) {
            throw new Error('Container element not found');
        }

        if (this.params.mediaContainer == null) {
            /** @private */
            this.mediaContainer = this.container;
        } else if (typeof this.params.mediaContainer == 'string') {
            /** @private */
            this.mediaContainer = document.querySelector(
                this.params.mediaContainer
            );
        } else {
            /** @private */
            this.mediaContainer = this.params.mediaContainer;
        }

        if (!this.mediaContainer) {
            throw new Error('Media Container element not found');
        }

        if (this.params.maxCanvasWidth <= 1) {
            throw new Error('maxCanvasWidth must be greater than 1');
        } else if (this.params.maxCanvasWidth % 2 == 1) {
            throw new Error('maxCanvasWidth must be an even number');
        }

        if (this.params.rtl === true) {
            if (this.params.vertical === true) {
                util.style(this.container, { transform: 'rotateX(180deg)' });
            } else {
                util.style(this.container, { transform: 'rotateY(180deg)' });
            }
        }

        if (this.params.backgroundColor) {
            this.setBackgroundColor(this.params.backgroundColor);
        }

        /**
         * @private Used to save the current volume when muting so we can
         * restore once unmuted
         * @type {number}
         */
        this.savedVolume = 0;

        /**
         * @private The current muted state
         * @type {boolean}
         */
        this.isMuted = false;

        /**
         * @private Will hold a list of event descriptors that need to be
         * canceled on subsequent loads of audio
         * @type {Object[]}
         */
        this.tmpEvents = [];

        /**
         * @private Holds any running audio downloads
         * @type {Observer}
         */
        this.currentRequest = null;
        /** @private */
        this.arraybuffer = null;
        /** @private */
        this.drawer = null;
        /** @private */
        this.backend = null;
        /** @private */
        this.peakCache = null;

        // cache constructor objects
        if (typeof this.params.renderer !== 'function') {
            throw new Error('Renderer parameter is invalid');
        }
        /**
         * @private The uninitialised Drawer class
         */
        this.Drawer = this.params.renderer;
        /**
         * @private The uninitialised Backend class
         */
        // Back compat
        if (this.params.backend == 'AudioElement') {
            this.params.backend = 'MediaElement';
        }

        if (
            (this.params.backend == 'WebAudio' ||
                this.params.backend === 'MediaElementWebAudio') &&
            !WebAudio.prototype.supportsWebAudio.call(null)
        ) {
            this.params.backend = 'MediaElement';
        }
        this.Backend = this.backends[this.params.backend];

        /**
         * @private map of plugin names that are currently initialised
         */
        this.initialisedPluginList = {};
        /** @private */
        this.isDestroyed = false;

        /**
         * Get the current ready status.
         *
         * @example const isReady = wavesurfer.isReady;
         * @return {boolean}
         */
        this.isReady = false;

        // responsive debounced event listener. If this.params.responsive is not
        // set, this is never called. Use 100ms or this.params.responsive as
        // timeout for the debounce function.
        let prevWidth = 0;
        this._onResize = util.debounce(
            () => {
                if (
                    prevWidth != this.drawer.wrapper.clientWidth &&
                    !this.params.scrollParent
                ) {
                    prevWidth = this.drawer.wrapper.clientWidth;
                    this.drawer.fireEvent('redraw');
                }
            },
            typeof this.params.responsive === 'number'
                ? this.params.responsive
                : 100
        );

        return this;
    }

    /**
     * Initialise the wave
     *
     * @example
     * var wavesurfer = new WaveSurfer(params);
     * wavesurfer.init();
     * @return {this} The wavesurfer instance
     */
    init() {
        this.registerPlugins(this.params.plugins);
        this.createDrawer();
        this.createBackend();
        this.createPeakCache();
        return this;
    }

    /**
     * Add and initialise array of plugins (if `plugin.deferInit` is falsey),
     * this function is called in the init function of wavesurfer
     *
     * @param {PluginDefinition[]} plugins An array of plugin definitions
     * @emits {WaveSurfer#plugins-registered} Called with the array of plugin definitions
     * @return {this} The wavesurfer instance
     */
    registerPlugins(plugins) {
        // first instantiate all the plugins
        plugins.forEach(plugin => this.addPlugin(plugin));

        // now run the init functions
        plugins.forEach(plugin => {
            // call init function of the plugin if deferInit is falsey
            // in that case you would manually use initPlugins()
            if (!plugin.deferInit) {
                this.initPlugin(plugin.name);
            }
        });
        this.fireEvent('plugins-registered', plugins);
        return this;
    }

    /**
     * Get a map of plugin names that are currently initialised
     *
     * @example wavesurfer.getPlugins();
     * @return {Object} Object with plugin names
     */
    getActivePlugins() {
        return this.initialisedPluginList;
    }

    /**
     * Add a plugin object to wavesurfer
     *
     * @param {PluginDefinition} plugin A plugin definition
     * @emits {WaveSurfer#plugin-added} Called with the name of the plugin that was added
     * @example wavesurfer.addPlugin(WaveSurfer.minimap());
     * @return {this} The wavesurfer instance
     */
    addPlugin(plugin) {
        if (!plugin.name) {
            throw new Error('Plugin does not have a name!');
        }
        if (!plugin.instance) {
            throw new Error(
                `Plugin ${plugin.name} does not have an instance property!`
            );
        }

        // staticProps properties are applied to wavesurfer instance
        if (plugin.staticProps) {
            Object.keys(plugin.staticProps).forEach(pluginStaticProp => {
                /**
                 * Properties defined in a plugin definition's `staticProps` property are added as
                 * staticProps properties of the WaveSurfer instance
                 */
                this[pluginStaticProp] = plugin.staticProps[pluginStaticProp];
            });
        }

        const Instance = plugin.instance;

        // turn the plugin instance into an observer
        const observerPrototypeKeys = Object.getOwnPropertyNames(
            util.Observer.prototype
        );
        observerPrototypeKeys.forEach(key => {
            Instance.prototype[key] = util.Observer.prototype[key];
        });

        /**
         * Instantiated plugin classes are added as a property of the wavesurfer
         * instance
         * @type {Object}
         */
        this[plugin.name] = new Instance(plugin.params || {}, this);
        this.fireEvent('plugin-added', plugin.name);
        return this;
    }

    /**
     * Initialise a plugin
     *
     * @param {string} name A plugin name
     * @emits WaveSurfer#plugin-initialised
     * @example wavesurfer.initPlugin('minimap');
     * @return {this} The wavesurfer instance
     */
    initPlugin(name) {
        if (!this[name]) {
            throw new Error(`Plugin ${name} has not been added yet!`);
        }
        if (this.initialisedPluginList[name]) {
            // destroy any already initialised plugins
            this.destroyPlugin(name);
        }
        this[name].init();
        this.initialisedPluginList[name] = true;
        this.fireEvent('plugin-initialised', name);
        return this;
    }

    /**
     * Destroy a plugin
     *
     * @param {string} name A plugin name
     * @emits WaveSurfer#plugin-destroyed
     * @example wavesurfer.destroyPlugin('minimap');
     * @returns {this} The wavesurfer instance
     */
    destroyPlugin(name) {
        if (!this[name]) {
            throw new Error(
                `Plugin ${name} has not been added yet and cannot be destroyed!`
            );
        }
        if (!this.initialisedPluginList[name]) {
            throw new Error(
                `Plugin ${name} is not active and cannot be destroyed!`
            );
        }
        if (typeof this[name].destroy !== 'function') {
            throw new Error(`Plugin ${name} does not have a destroy function!`);
        }

        this[name].destroy();
        delete this.initialisedPluginList[name];
        this.fireEvent('plugin-destroyed', name);
        return this;
    }

    /**
     * Destroy all initialised plugins. Convenience function to use when
     * wavesurfer is removed
     *
     * @private
     */
    destroyAllPlugins() {
        Object.keys(this.initialisedPluginList).forEach(name =>
            this.destroyPlugin(name)
        );
    }

    /**
     * Create the drawer and draw the waveform
     *
     * @private
     * @emits WaveSurfer#drawer-created
     */
    createDrawer() {
        this.drawer = new this.Drawer(this.container, this.params);
        this.drawer.init();
        this.fireEvent('drawer-created', this.drawer);

        if (this.params.responsive !== false) {
            window.addEventListener('resize', this._onResize, true);
            window.addEventListener('orientationchange', this._onResize, true);
        }

        this.drawer.on('redraw', () => {
            this.drawBuffer();
            this.drawer.progress(this.backend.getPlayedPercents());
        });

        // Click-to-seek
        this.drawer.on('click', (e, progress) => {
            setTimeout(() => this.seekTo(progress), 0);
        });

        // Relay the scroll event from the drawer
        this.drawer.on('scroll', e => {
            if (this.params.partialRender) {
                this.drawBuffer();
            }
            this.fireEvent('scroll', e);
        });
    }

    /**
     * Create the backend
     *
     * @private
     * @emits WaveSurfer#backend-created
     */
    createBackend() {
        if (this.backend) {
            this.backend.destroy();
        }

        this.backend = new this.Backend(this.params);
        this.backend.init();
        this.fireEvent('backend-created', this.backend);

        this.backend.on('finish', () => {
            this.drawer.progress(this.backend.getPlayedPercents());
            this.fireEvent('finish');
        });
        this.backend.on('play', () => this.fireEvent('play'));
        this.backend.on('pause', () => this.fireEvent('pause'));

        this.backend.on('audioprocess', time => {
            this.drawer.progress(this.backend.getPlayedPercents());
            this.fireEvent('audioprocess', time);
        });

        // only needed for MediaElement and MediaElementWebAudio backend
        if (
            this.params.backend === 'MediaElement' ||
            this.params.backend === 'MediaElementWebAudio'
        ) {
            this.backend.on('seek', () => {
                this.drawer.progress(this.backend.getPlayedPercents());
            });

            this.backend.on('volume', () => {
                let newVolume = this.getVolume();
                this.fireEvent('volume', newVolume);

                if (this.backend.isMuted !== this.isMuted) {
                    this.isMuted = this.backend.isMuted;
                    this.fireEvent('mute', this.isMuted);
                }
            });
        }
    }

    /**
     * Create the peak cache
     *
     * @private
     */
    createPeakCache() {
        if (this.params.partialRender) {
            this.peakCache = new PeakCache();
        }
    }

    /**
     * Get the duration of the audio clip
     *
     * @example const duration = wavesurfer.getDuration();
     * @return {number} Duration in seconds
     */
    getDuration() {
        return this.backend.getDuration();
    }

    /**
     * Get the current playback position
     *
     * @example const currentTime = wavesurfer.getCurrentTime();
     * @return {number} Playback position in seconds
     */
    getCurrentTime() {
        return this.backend.getCurrentTime();
    }

    /**
     * Set the current play time in seconds.
     *
     * @param {number} seconds A positive number in seconds. E.g. 10 means 10
     * seconds, 60 means 1 minute
     */
    setCurrentTime(seconds) {
        if (seconds >= this.getDuration()) {
            this.seekTo(1);
        } else {
            this.seekTo(seconds / this.getDuration());
        }
    }

    /**
     * Starts playback from the current position. Optional start and end
     * measured in seconds can be used to set the range of audio to play.
     *
     * @param {?number} start Position to start at
     * @param {?number} end Position to end at
     * @emits WaveSurfer#interaction
     * @return {Promise} Result of the backend play method
     * @example
     * // play from second 1 to 5
     * wavesurfer.play(1, 5);
     */
    play(start, end) {
        if (this.params.ignoreSilenceMode) {
            // ignores device hardware silence mode
            util.ignoreSilenceMode();
        }

        this.fireEvent('interaction', () => this.play(start, end));
        return this.backend.play(start, end);
    }

    /**
     * Set a point in seconds for playback to stop at.
     *
     * @param {number} position Position (in seconds) to stop at
     * @version 3.3.0
     */
    setPlayEnd(position) {
        this.backend.setPlayEnd(position);
    }

    /**
     * Stops and pauses playback
     *
     * @example wavesurfer.pause();
     * @return {Promise} Result of the backend pause method
     */
    pause() {
        if (!this.backend.isPaused()) {
            return this.backend.pause();
        }
    }

    /**
     * Toggle playback
     *
     * @example wavesurfer.playPause();
     * @return {Promise} Result of the backend play or pause method
     */
    playPause() {
        return this.backend.isPaused() ? this.play() : this.pause();
    }

    /**
     * Get the current playback state
     *
     * @example const isPlaying = wavesurfer.isPlaying();
     * @return {boolean} False if paused, true if playing
     */
    isPlaying() {
        return !this.backend.isPaused();
    }

    /**
     * Skip backward
     *
     * @param {?number} seconds Amount to skip back, if not specified `skipLength`
     * is used
     * @example wavesurfer.skipBackward();
     */
    skipBackward(seconds) {
        this.skip(-seconds || -this.params.skipLength);
    }

    /**
     * Skip forward
     *
     * @param {?number} seconds Amount to skip back, if not specified `skipLength`
     * is used
     * @example wavesurfer.skipForward();
     */
    skipForward(seconds) {
        this.skip(seconds || this.params.skipLength);
    }

    /**
     * Skip a number of seconds from the current position (use a negative value
     * to go backwards).
     *
     * @param {number} offset Amount to skip back or forwards
     * @example
     * // go back 2 seconds
     * wavesurfer.skip(-2);
     */
    skip(offset) {
        const duration = this.getDuration() || 1;
        let position = this.getCurrentTime() || 0;
        position = Math.max(0, Math.min(duration, position + (offset || 0)));
        this.seekAndCenter(position / duration);
    }

    /**
     * Seeks to a position and centers the view
     *
     * @param {number} progress Between 0 (=beginning) and 1 (=end)
     * @example
     * // seek and go to the middle of the audio
     * wavesurfer.seekTo(0.5);
     */
    seekAndCenter(progress) {
        this.seekTo(progress);
        this.drawer.recenter(progress);
    }

    /**
     * Seeks to a position
     *
     * @param {number} progress Between 0 (=beginning) and 1 (=end)
     * @emits WaveSurfer#interaction
     * @emits WaveSurfer#seek
     * @example
     * // seek to the middle of the audio
     * wavesurfer.seekTo(0.5);
     */
    seekTo(progress) {
        // return an error if progress is not a number between 0 and 1
        if (
            typeof progress !== 'number' ||
            !isFinite(progress) ||
            progress < 0 ||
            progress > 1
        ) {
            throw new Error(
                'Error calling wavesurfer.seekTo, parameter must be a number between 0 and 1!'
            );
        }
        this.fireEvent('interaction', () => this.seekTo(progress));

        const isWebAudioBackend = this.params.backend === 'WebAudio';
        const paused = this.backend.isPaused();

        if (isWebAudioBackend && !paused) {
            this.backend.pause();
        }

        // avoid small scrolls while paused seeking
        const oldScrollParent = this.params.scrollParent;
        this.params.scrollParent = false;
        this.backend.seekTo(progress * this.getDuration());
        this.drawer.progress(progress);

        if (isWebAudioBackend && !paused) {
            this.backend.play();
        }

        this.params.scrollParent = oldScrollParent;
        this.fireEvent('seek', progress);
    }

    /**
     * Stops and goes to the beginning.
     *
     * @example wavesurfer.stop();
     */
    stop() {
        this.pause();
        this.seekTo(0);
        this.drawer.progress(0);
    }

    /**
     * Sets the ID of the audio device to use for output and returns a Promise.
     *
     * @param {string} deviceId String value representing underlying output
     * device
     * @returns {Promise} `Promise` that resolves to `undefined` when there are
     * no errors detected.
     */
    setSinkId(deviceId) {
        return this.backend.setSinkId(deviceId);
    }

    /**
     * Set the playback volume.
     *
     * @param {number} newVolume A value between 0 and 1, 0 being no
     * volume and 1 being full volume.
     * @emits WaveSurfer#volume
     */
    setVolume(newVolume) {
        this.backend.setVolume(newVolume);
        this.fireEvent('volume', newVolume);
    }

    /**
     * Get the playback volume.
     *
     * @return {number} A value between 0 and 1, 0 being no
     * volume and 1 being full volume.
     */
    getVolume() {
        return this.backend.getVolume();
    }

    /**
     * Set the playback rate.
     *
     * @param {number} rate A positive number. E.g. 0.5 means half the normal
     * speed, 2 means double speed and so on.
     * @example wavesurfer.setPlaybackRate(2);
     */
    setPlaybackRate(rate) {
        this.backend.setPlaybackRate(rate);
    }

    /**
     * Get the playback rate.
     *
     * @return {number} The current playback rate.
     */
    getPlaybackRate() {
        return this.backend.getPlaybackRate();
    }

    /**
     * Toggle the volume on and off. If not currently muted it will save the
     * current volume value and turn the volume off. If currently muted then it
     * will restore the volume to the saved value, and then rest the saved
     * value.
     *
     * @example wavesurfer.toggleMute();
     */
    toggleMute() {
        this.setMute(!this.isMuted);
    }

    /**
     * Enable or disable muted audio
     *
     * @param {boolean} mute Specify `true` to mute audio.
     * @emits WaveSurfer#volume
     * @emits WaveSurfer#mute
     * @example
     * // unmute
     * wavesurfer.setMute(false);
     * console.log(wavesurfer.getMute()) // logs false
     */
    setMute(mute) {
        // ignore all muting requests if the audio is already in that state
        if (mute === this.isMuted) {
            this.fireEvent('mute', this.isMuted);
            return;
        }

        if (this.backend.setMute) {
            // Backends such as the MediaElement backend have their own handling
            // of mute, let them handle it.
            this.backend.setMute(mute);
            this.isMuted = mute;
        } else {
            if (mute) {
                // If currently not muted then save current volume,
                // turn off the volume and update the mute properties
                this.savedVolume = this.backend.getVolume();
                this.backend.setVolume(0);
                this.isMuted = true;
                this.fireEvent('volume', 0);
            } else {
                // If currently muted then restore to the saved volume
                // and update the mute properties
                this.backend.setVolume(this.savedVolume);
                this.isMuted = false;
                this.fireEvent('volume', this.savedVolume);
            }
        }
        this.fireEvent('mute', this.isMuted);
    }

    /**
     * Get the current mute status.
     *
     * @example const isMuted = wavesurfer.getMute();
     * @return {boolean} Current mute status
     */
    getMute() {
        return this.isMuted;
    }

    /**
     * Get the list of current set filters as an array.
     *
     * Filters must be set with setFilters method first
     *
     * @return {array} List of enabled filters
     */
    getFilters() {
        return this.backend.filters || [];
    }

    /**
     * Toggles `scrollParent` and redraws
     *
     * @example wavesurfer.toggleScroll();
     */
    toggleScroll() {
        this.params.scrollParent = !this.params.scrollParent;
        this.drawBuffer();
    }

    /**
     * Toggle mouse interaction
     *
     * @example wavesurfer.toggleInteraction();
     */
    toggleInteraction() {
        this.params.interact = !this.params.interact;
    }

    /**
     * Get the fill color of the waveform after the cursor.
     *
     * @param {?number} channelIdx Optional index of the channel to get its wave color if splitChannels is true
     * @return {string|object} A CSS color string, or an array of CSS color strings.
     */
    getWaveColor(channelIdx = null) {
        if (this.params.splitChannelsOptions.channelColors[channelIdx]) {
            return this.params.splitChannelsOptions.channelColors[channelIdx].waveColor;
        }
        return this.params.waveColor;
    }

    /**
     * Set the fill color of the waveform after the cursor.
     *
     * @param {string|object} color A CSS color string, or an array of CSS color strings.
     * @param {?number} channelIdx Optional index of the channel to set its wave color if splitChannels is true
     * @example wavesurfer.setWaveColor('#ddd');
     */
<<<<<<< HEAD
    setWaveColor(color) {
        this.setWaveStyle(color);
=======
    setWaveColor(color, channelIdx = null) {
        if (this.params.splitChannelsOptions.channelColors[channelIdx]) {
            this.params.splitChannelsOptions.channelColors[channelIdx].waveColor = color;
        } else {
            this.params.waveColor = color;
        }
        this.drawBuffer();
>>>>>>> 46d423b8
    }

    /**
     * Get the fill color of the waveform behind the cursor.
     *
     * @param {?number} channelIdx Optional index of the channel to get its progress color if splitChannels is true
     * @return {string|object} A CSS color string, or an array of CSS color strings.
     */
    getProgressColor(channelIdx = null) {
        if (this.params.splitChannelsOptions.channelColors[channelIdx]) {
            return this.params.splitChannelsOptions.channelColors[channelIdx].progressColor;
        }
        return this.params.progressColor;
    }

    /**
     * Set the fill color of the waveform behind the cursor.
     *
     * @param {string|object} color A CSS color string, or an array of CSS color strings.
     * @param {?number} channelIdx Optional index of the channel to set its progress color if splitChannels is true
     * @example wavesurfer.setProgressColor('#400');
     */
<<<<<<< HEAD
    setProgressColor(color) {
        this.setProgressStyle(color);
    }

    /**
     * Set the style used to fill the waveform.
     *
     * @param {string|object} style A CSS color string, or an array of CSS
     * color strings, or a Canvas Image Source (HTML Image, SVG Image, HTML
     * Video, HTML Canvas, Image Bitmap and Offscreen Canvas elements)
     * @param {object} options Fill style options
     * @example wavesurfer.setWaveStyle(document.getElementById('#myImageElement'));
     * @version 6.0.0
     */
    setWaveStyle(style, options) {
        this.params.waveColor = style;
        if (options) {
            this.params.waveStyleOptions = options;
        }
        this.drawBuffer();
    }

    /**
     * Set the style used to fill the waveform before the cursor.
     *
     * @param {string|object} style A CSS color string, or an array of CSS
     * color strings, or a Canvas Image Source (HTML Image, SVG Image, HTML
     * Video, HTML Canvas, Image Bitmap and Offscreen Canvas elements)
     * @param {object} options Fill style options
     * @example wavesurfer.setWaveStyle(document.getElementById('#myImageElement'));
     * @version 6.0.0
     */
    setProgressStyle(style, options) {
        this.params.progressColor = style;
        if (options) {
            this.params.progressStyleOptions = options;
=======
    setProgressColor(color, channelIdx) {
        if (this.params.splitChannelsOptions.channelColors[channelIdx]) {
            this.params.splitChannelsOptions.channelColors[channelIdx].progressColor = color;
        } else {
            this.params.progressColor = color;
>>>>>>> 46d423b8
        }
        this.drawBuffer();
    }

    /**
     * Get the background color of the waveform container.
     *
     * @return {string} A CSS color string.
     */
    getBackgroundColor() {
        return this.params.backgroundColor;
    }

    /**
     * Set the background color of the waveform container.
     *
     * @param {string} color A CSS color string.
     * @example wavesurfer.setBackgroundColor('#FF00FF');
     */
    setBackgroundColor(color) {
        this.params.backgroundColor = color;
        util.style(this.container, { background: this.params.backgroundColor });
    }

    /**
     * Get the fill color of the cursor indicating the playhead
     * position.
     *
     * @return {string} A CSS color string.
     */
    getCursorColor() {
        return this.params.cursorColor;
    }

    /**
     * Set the fill color of the cursor indicating the playhead
     * position.
     *
     * @param {string} color A CSS color string.
     * @example wavesurfer.setCursorColor('#222');
     */
    setCursorColor(color) {
        this.params.cursorColor = color;
        this.drawer.updateCursor();
    }

    /**
     * Get the height of the waveform.
     *
     * @return {number} Height measured in pixels.
     */
    getHeight() {
        return this.params.height;
    }

    /**
     * Set the height of the waveform.
     *
     * @param {number} height Height measured in pixels.
     * @example wavesurfer.setHeight(200);
     */
    setHeight(height) {
        this.params.height = height;
        this.drawer.setHeight(height * this.params.pixelRatio);
        this.drawBuffer();
    }

    /**
     * Hide channels from being drawn on the waveform if splitting channels.
     *
     * For example, if we want to draw only the peaks for the right stereo channel:
     *
     * const wavesurfer = new WaveSurfer.create({...splitChannels: true});
     * wavesurfer.load('stereo_audio.mp3');
     *
     * wavesurfer.setFilteredChannel([0]); <-- hide left channel peaks.
     *
     * @param {array} channelIndices Channels to be filtered out from drawing.
     * @version 4.0.0
     */
    setFilteredChannels(channelIndices) {
        this.params.splitChannelsOptions.filterChannels = channelIndices;
        this.drawBuffer();
    }

    /**
     * Get the correct peaks for current wave view-port and render wave
     *
     * @private
     * @emits WaveSurfer#redraw
     */
    drawBuffer() {
        const nominalWidth = Math.round(
            this.getDuration() *
            this.params.minPxPerSec *
            this.params.pixelRatio
        );
        const parentWidth = this.drawer.getWidth();
        let width = nominalWidth;
        // always start at 0 after zooming for scrolling : issue redraw left part
        let start = 0;
        let end = Math.max(start + parentWidth, width);
        // Fill container
        if (
            this.params.fillParent &&
            (!this.params.scrollParent || nominalWidth < parentWidth)
        ) {
            width = parentWidth;
            start = 0;
            end = width;
        }

        let peaks;
        if (this.params.partialRender) {
            const newRanges = this.peakCache.addRangeToPeakCache(
                width,
                start,
                end
            );
            let i;
            for (i = 0; i < newRanges.length; i++) {
                peaks = this.backend.getPeaks(
                    width,
                    newRanges[i][0],
                    newRanges[i][1]
                );
                this.drawer.drawPeaks(
                    peaks,
                    width,
                    newRanges[i][0],
                    newRanges[i][1]
                );
            }
        } else {
            peaks = this.backend.getPeaks(width, start, end);
            this.drawer.drawPeaks(peaks, width, start, end);
        }
        this.fireEvent('redraw', peaks, width);
    }

    /**
     * Horizontally zooms the waveform in and out. It also changes the parameter
     * `minPxPerSec` and enables the `scrollParent` option. Calling the function
     * with a falsey parameter will reset the zoom state.
     *
     * @param {?number} pxPerSec Number of horizontal pixels per second of
     * audio, if none is set the waveform returns to unzoomed state
     * @emits WaveSurfer#zoom
     * @example wavesurfer.zoom(20);
     */
    zoom(pxPerSec) {
        if (!pxPerSec) {
            this.params.minPxPerSec = this.defaultParams.minPxPerSec;
            this.params.scrollParent = false;
        } else {
            this.params.minPxPerSec = pxPerSec;
            this.params.scrollParent = true;
        }

        this.drawBuffer();
        this.drawer.progress(this.backend.getPlayedPercents());

        this.drawer.recenter(this.getCurrentTime() / this.getDuration());
        this.fireEvent('zoom', pxPerSec);
    }

    /**
     * Decode buffer and load
     *
     * @private
     * @param {ArrayBuffer} arraybuffer Buffer to process
     */
    loadArrayBuffer(arraybuffer) {
        this.decodeArrayBuffer(arraybuffer, data => {
            if (!this.isDestroyed) {
                this.loadDecodedBuffer(data);
            }
        });
    }

    /**
     * Directly load an externally decoded AudioBuffer
     *
     * @private
     * @param {AudioBuffer} buffer Buffer to process
     * @emits WaveSurfer#ready
     */
    loadDecodedBuffer(buffer) {
        this.backend.load(buffer);
        this.drawBuffer();
        this.isReady = true;
        this.fireEvent('ready');
    }

    /**
     * Loads audio data from a Blob or File object
     *
     * @param {Blob|File} blob Audio data
     * @example
     */
    loadBlob(blob) {
        // Create file reader
        const reader = new FileReader();
        reader.addEventListener('progress', e => this.onProgress(e));
        reader.addEventListener('load', e =>
            this.loadArrayBuffer(e.target.result)
        );
        reader.addEventListener('error', () =>
            this.fireEvent('error', 'Error reading file')
        );
        reader.readAsArrayBuffer(blob);
        this.empty();
    }

    /**
     * Loads audio and re-renders the waveform.
     *
     * @param {string|HTMLMediaElement} url The url of the audio file or the
     * audio element with the audio
     * @param {number[]|Number.<Array[]>} peaks Wavesurfer does not have to decode
     * the audio to render the waveform if this is specified
     * @param {?string} preload (Use with backend `MediaElement` and `MediaElementWebAudio`)
     * `'none'|'metadata'|'auto'` Preload attribute for the media element
     * @param {?number} duration The duration of the audio. This is used to
     * render the peaks data in the correct size for the audio duration (as
     * befits the current `minPxPerSec` and zoom value) without having to decode
     * the audio.
     * @returns {void}
     * @throws Will throw an error if the `url` argument is empty.
     * @example
     * // uses fetch or media element to load file (depending on backend)
     * wavesurfer.load('http://example.com/demo.wav');
     *
     * // setting preload attribute with media element backend and supplying
     * // peaks
     * wavesurfer.load(
     *   'http://example.com/demo.wav',
     *   [0.0218, 0.0183, 0.0165, 0.0198, 0.2137, 0.2888],
     *   true
     * );
     */
    load(url, peaks, preload, duration) {
        if (!url) {
            throw new Error('url parameter cannot be empty');
        }
        this.empty();
        if (preload) {
            // check whether the preload attribute will be usable and if not log
            // a warning listing the reasons why not and nullify the variable
            const preloadIgnoreReasons = {
                "Preload is not 'auto', 'none' or 'metadata'":
                    ['auto', 'metadata', 'none'].indexOf(preload) === -1,
                'Peaks are not provided': !peaks,
                "Backend is not of type 'MediaElement' or 'MediaElementWebAudio'":
                    ['MediaElement', 'MediaElementWebAudio'].indexOf(
                        this.params.backend
                    ) === -1,
                'Url is not of type string': typeof url !== 'string'
            };
            const activeReasons = Object.keys(preloadIgnoreReasons).filter(
                reason => preloadIgnoreReasons[reason]
            );
            if (activeReasons.length) {
                // eslint-disable-next-line no-console
                console.warn(
                    'Preload parameter of wavesurfer.load will be ignored because:\n\t- ' +
                    activeReasons.join('\n\t- ')
                );
                // stop invalid values from being used
                preload = null;
            }
        }

        // loadBuffer(url, peaks, duration) requires that url is a string
        // but users can pass in a HTMLMediaElement to WaveSurfer
        if (this.params.backend === 'WebAudio' && url instanceof HTMLMediaElement) {
            url = url.src;
        }

        switch (this.params.backend) {
            case 'WebAudio':
                return this.loadBuffer(url, peaks, duration);
            case 'MediaElement':
            case 'MediaElementWebAudio':
                return this.loadMediaElement(url, peaks, preload, duration);
        }
    }

    /**
     * Loads audio using Web Audio buffer backend.
     *
     * @private
     * @emits WaveSurfer#waveform-ready
     * @param {string} url URL of audio file
     * @param {number[]|Number.<Array[]>} peaks Peaks data
     * @param {?number} duration Optional duration of audio file
     * @returns {void}
     */
    loadBuffer(url, peaks, duration) {
        const load = action => {
            if (action) {
                this.tmpEvents.push(this.once('ready', action));
            }
            return this.getArrayBuffer(url, data => this.loadArrayBuffer(data));
        };

        if (peaks) {
            this.backend.setPeaks(peaks, duration);
            this.drawBuffer();
            this.fireEvent('waveform-ready');
            this.tmpEvents.push(this.once('interaction', load));
        } else {
            return load();
        }
    }

    /**
     * Either create a media element, or load an existing media element.
     *
     * @private
     * @emits WaveSurfer#waveform-ready
     * @param {string|HTMLMediaElement} urlOrElt Either a path to a media file, or an
     * existing HTML5 Audio/Video Element
     * @param {number[]|Number.<Array[]>} peaks Array of peaks. Required to bypass web audio
     * dependency
     * @param {?boolean} preload Set to true if the preload attribute of the
     * audio element should be enabled
     * @param {?number} duration Optional duration of audio file
     */
    loadMediaElement(urlOrElt, peaks, preload, duration) {
        let url = urlOrElt;

        if (typeof urlOrElt === 'string') {
            this.backend.load(url, this.mediaContainer, peaks, preload);
        } else {
            const elt = urlOrElt;
            this.backend.loadElt(elt, peaks);

            // If peaks are not provided,
            // url = element.src so we can get peaks with web audio
            url = elt.src;
        }

        this.tmpEvents.push(
            this.backend.once('canplay', () => {
                // ignore when backend was already destroyed
                if (!this.backend.destroyed) {
                    this.drawBuffer();
                    this.isReady = true;
                    this.fireEvent('ready');
                }
            }),
            this.backend.once('error', err => this.fireEvent('error', err))
        );

        // If peaks are provided, render them and fire the `waveform-ready` event.
        if (peaks) {
            this.backend.setPeaks(peaks, duration);
            this.drawBuffer();
            this.fireEvent('waveform-ready');
        }

        // If no pre-decoded peaks are provided, or are provided with
        // forceDecode flag, attempt to download the audio file and decode it
        // with Web Audio.
        if (
            (!peaks || this.params.forceDecode) &&
            this.backend.supportsWebAudio()
        ) {
            this.getArrayBuffer(url, arraybuffer => {
                this.decodeArrayBuffer(arraybuffer, buffer => {
                    this.backend.buffer = buffer;
                    this.backend.setPeaks(null);
                    this.drawBuffer();
                    this.fireEvent('waveform-ready');
                });
            });
        }
    }

    /**
     * Decode an array buffer and pass data to a callback
     *
     * @private
     * @param {Object} arraybuffer The array buffer to decode
     * @param {function} callback The function to call on complete
     */
    decodeArrayBuffer(arraybuffer, callback) {
        if (!this.isDestroyed) {
            this.arraybuffer = arraybuffer;
            this.backend.decodeArrayBuffer(
                arraybuffer,
                data => {
                    // Only use the decoded data if we haven't been destroyed or
                    // another decode started in the meantime
                    if (!this.isDestroyed && this.arraybuffer == arraybuffer) {
                        callback(data);
                        this.arraybuffer = null;
                    }
                },
                () => this.fireEvent('error', 'Error decoding audiobuffer')
            );
        }
    }

    /**
     * Load an array buffer using fetch and pass the result to a callback
     *
     * @param {string} url The URL of the file object
     * @param {function} callback The function to call on complete
     * @returns {util.fetchFile} fetch call
     * @private
     */
    getArrayBuffer(url, callback) {
        let options = Object.assign(
            {
                url: url,
                responseType: 'arraybuffer'
            },
            this.params.xhr
        );
        const request = util.fetchFile(options);

        this.currentRequest = request;

        this.tmpEvents.push(
            request.on('progress', e => {
                this.onProgress(e);
            }),
            request.on('success', data => {
                callback(data);
                this.currentRequest = null;
            }),
            request.on('error', e => {
                this.fireEvent('error', e);
                this.currentRequest = null;
            })
        );

        return request;
    }

    /**
     * Called while the audio file is loading
     *
     * @private
     * @param {Event} e Progress event
     * @emits WaveSurfer#loading
     */
    onProgress(e) {
        let percentComplete;
        if (e.lengthComputable) {
            percentComplete = e.loaded / e.total;
        } else {
            // Approximate progress with an asymptotic
            // function, and assume downloads in the 1-3 MB range.
            percentComplete = e.loaded / (e.loaded + 1000000);
        }
        this.fireEvent('loading', Math.round(percentComplete * 100), e.target);
    }

    /**
     * Exports PCM data into a JSON array and optionally opens in a new window
     * as valid JSON Blob instance.
     *
     * @param {number} length=1024 The scale in which to export the peaks
     * @param {number} accuracy=10000
     * @param {?boolean} noWindow Set to true to disable opening a new
     * window with the JSON
     * @param {number} start Start index
     * @param {number} end End index
     * @return {Promise} Promise that resolves with array of peaks
     */
    exportPCM(length, accuracy, noWindow, start, end) {
        length = length || 1024;
        start = start || 0;
        accuracy = accuracy || 10000;
        noWindow = noWindow || false;
        const peaks = this.backend.getPeaks(length, start, end);
        const arr = [].map.call(
            peaks,
            val => Math.round(val * accuracy) / accuracy
        );

        return new Promise((resolve, reject) => {
            if (!noWindow){
                const blobJSON = new Blob(
                    [JSON.stringify(arr)],
                    {type: 'application/json;charset=utf-8'}
                );
                const objURL = URL.createObjectURL(blobJSON);
                window.open(objURL);
                URL.revokeObjectURL(objURL);
            }
            resolve(arr);
        });
    }

    /**
     * Save waveform image as data URI.
     *
     * The default format is `'image/png'`. Other supported types are
     * `'image/jpeg'` and `'image/webp'`.
     *
     * @param {string} format='image/png' A string indicating the image format.
     * The default format type is `'image/png'`.
     * @param {number} quality=1 A number between 0 and 1 indicating the image
     * quality to use for image formats that use lossy compression such as
     * `'image/jpeg'`` and `'image/webp'`.
     * @param {string} type Image data type to return. Either 'dataURL' (default)
     * or 'blob'.
     * @return {string|string[]|Promise} When using `'dataURL'` type this returns
     * a single data URL or an array of data URLs, one for each canvas. When using
     * `'blob'` type this returns a `Promise` resolving with an array of `Blob`
     * instances, one for each canvas.
     */
    exportImage(format, quality, type) {
        if (!format) {
            format = 'image/png';
        }
        if (!quality) {
            quality = 1;
        }
        if (!type) {
            type = 'dataURL';
        }

        return this.drawer.getImage(format, quality, type);
    }

    /**
     * Cancel any fetch request currently in progress
     */
    cancelAjax() {
        if (this.currentRequest && this.currentRequest.controller) {
            // If the current request has a ProgressHandler, then its ReadableStream might need to be cancelled too
            // See: Wavesurfer issue #2042
            // See Firefox bug: https://bugzilla.mozilla.org/show_bug.cgi?id=1583815
            if (this.currentRequest._reader) {
                // Ignoring exceptions thrown by call to cancel()
                this.currentRequest._reader.cancel().catch(err => {});
            }

            this.currentRequest.controller.abort();
            this.currentRequest = null;
        }
    }

    /**
     * @private
     */
    clearTmpEvents() {
        this.tmpEvents.forEach(e => e.un());
    }

    /**
     * Display empty waveform.
     */
    empty() {
        if (!this.backend.isPaused()) {
            this.stop();
            this.backend.disconnectSource();
        }
        this.isReady = false;
        this.cancelAjax();
        this.clearTmpEvents();

        // empty drawer
        this.drawer.progress(0);
        this.drawer.setWidth(0);
        this.drawer.drawPeaks({ length: this.drawer.getWidth() }, 0);
    }

    /**
     * Remove events, elements and disconnect WebAudio nodes.
     *
     * @emits WaveSurfer#destroy
     */
    destroy() {
        this.destroyAllPlugins();
        this.fireEvent('destroy');
        this.cancelAjax();
        this.clearTmpEvents();
        this.unAll();
        if (this.params.responsive !== false) {
            window.removeEventListener('resize', this._onResize, true);
            window.removeEventListener(
                'orientationchange',
                this._onResize,
                true
            );
        }
        if (this.backend) {
            this.backend.destroy();
            // clears memory usage
            this.backend = null;
        }
        if (this.drawer) {
            this.drawer.destroy();
        }
        this.isDestroyed = true;
        this.isReady = false;
        this.arraybuffer = null;
    }
}<|MERGE_RESOLUTION|>--- conflicted
+++ resolved
@@ -1128,7 +1128,8 @@
     /**
      * Get the fill color of the waveform after the cursor.
      *
-     * @param {?number} channelIdx Optional index of the channel to get its wave color if splitChannels is true
+     * @param {?number} channelIdx Optional index of the channel to get its wave color
+     *     if splitChannels is true
      * @return {string|object} A CSS color string, or an array of CSS color strings.
      */
     getWaveColor(channelIdx = null) {
@@ -1142,27 +1143,27 @@
      * Set the fill color of the waveform after the cursor.
      *
      * @param {string|object} color A CSS color string, or an array of CSS color strings.
-     * @param {?number} channelIdx Optional index of the channel to set its wave color if splitChannels is true
+     * @param {?number} channelIdx Optional index of the channel to set its wave color if
+     *     splitChannels is true
      * @example wavesurfer.setWaveColor('#ddd');
      */
-<<<<<<< HEAD
-    setWaveColor(color) {
+    setWaveColor(color, channelIdx = null) {
         this.setWaveStyle(color);
-=======
-    setWaveColor(color, channelIdx = null) {
+        /*TODO
         if (this.params.splitChannelsOptions.channelColors[channelIdx]) {
             this.params.splitChannelsOptions.channelColors[channelIdx].waveColor = color;
         } else {
             this.params.waveColor = color;
         }
         this.drawBuffer();
->>>>>>> 46d423b8
+        */
     }
 
     /**
      * Get the fill color of the waveform behind the cursor.
      *
-     * @param {?number} channelIdx Optional index of the channel to get its progress color if splitChannels is true
+     * @param {?number} channelIdx Optional index of the channel to get its progress color
+     *     if splitChannels is true
      * @return {string|object} A CSS color string, or an array of CSS color strings.
      */
     getProgressColor(channelIdx = null) {
@@ -1176,12 +1177,19 @@
      * Set the fill color of the waveform behind the cursor.
      *
      * @param {string|object} color A CSS color string, or an array of CSS color strings.
-     * @param {?number} channelIdx Optional index of the channel to set its progress color if splitChannels is true
+     * @param {?number} channelIdx Optional index of the channel to set its progress color
+     *     if splitChannels is true
      * @example wavesurfer.setProgressColor('#400');
      */
-<<<<<<< HEAD
-    setProgressColor(color) {
+    setProgressColor(color, channelIdx) {
         this.setProgressStyle(color);
+        /* TODO
+        if (this.params.splitChannelsOptions.channelColors[channelIdx]) {
+            this.params.splitChannelsOptions.channelColors[channelIdx].progressColor = color;
+        } else {
+            this.params.progressColor = color;
+        }
+        */
     }
 
     /**
@@ -1192,7 +1200,7 @@
      * Video, HTML Canvas, Image Bitmap and Offscreen Canvas elements)
      * @param {object} options Fill style options
      * @example wavesurfer.setWaveStyle(document.getElementById('#myImageElement'));
-     * @version 6.0.0
+     * @version 6.1.0
      */
     setWaveStyle(style, options) {
         this.params.waveColor = style;
@@ -1210,20 +1218,14 @@
      * Video, HTML Canvas, Image Bitmap and Offscreen Canvas elements)
      * @param {object} options Fill style options
      * @example wavesurfer.setWaveStyle(document.getElementById('#myImageElement'));
-     * @version 6.0.0
+     * @version 6.1.0
      */
     setProgressStyle(style, options) {
         this.params.progressColor = style;
         if (options) {
             this.params.progressStyleOptions = options;
-=======
-    setProgressColor(color, channelIdx) {
-        if (this.params.splitChannelsOptions.channelColors[channelIdx]) {
-            this.params.splitChannelsOptions.channelColors[channelIdx].progressColor = color;
-        } else {
-            this.params.progressColor = color;
->>>>>>> 46d423b8
-        }
+        }
+
         this.drawBuffer();
     }
 
