--- conflicted
+++ resolved
@@ -1336,16 +1336,10 @@
                 "Preload is not 'auto', 'none' or 'metadata'":
                     ['auto', 'metadata', 'none'].indexOf(preload) === -1,
                 'Peaks are not provided': !peaks,
-<<<<<<< HEAD
-                'Backend is not of type MediaElement or MediaElementWebAudio':
-                    this.params.backend !== 'MediaElement' ||
-                    this.params.backend !== 'MediaElementWebAudio',
-=======
                 "Backend is not of type 'MediaElement' or 'MediaElementWebAudio'":
                     ['MediaElement', 'MediaElementWebAudio'].indexOf(
                         this.params.backend
                     ) === -1,
->>>>>>> 30976204
                 'Url is not of type string': typeof url !== 'string'
             };
             const activeReasons = Object.keys(preloadIgnoreReasons).filter(
