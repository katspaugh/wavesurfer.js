--- conflicted
+++ resolved
@@ -1021,12 +1021,8 @@
     /**
      * Loads audio and re-renders the waveform.
      *
-<<<<<<< HEAD
-     * @param {string} url The url of the audio file
-=======
      * @param {string|HTMLMediaElement} url The url of the audio file or the
      * audio element with the audio
->>>>>>> 6e446638
      * @param {?number[]|number[][]} peaks Wavesurfer does not have to decode
      * the audio to render the waveform if this is specified
      * @param {?string} preload (Use with backend `MediaElement`)
