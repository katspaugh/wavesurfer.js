--- conflicted
+++ resolved
@@ -124,12 +124,9 @@
      *
      * @param {HTMLMediaElement} media HTML5 Audio or Video element
      * @param {number[]|Number.<Array[]>} peaks Array of peak data
-<<<<<<< HEAD
-=======
      * @throws Will throw an error if the `media` argument is not a valid media
      * element.
      * @private
->>>>>>> 09fc1267
      */
     _load(media, peaks) {
         // verify media element is valid
