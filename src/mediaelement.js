--- conflicted
+++ resolved
@@ -101,10 +101,6 @@
 
     /**
      * Create a timer to provide a more precise `audioprocess` event.
-<<<<<<< HEAD
-     *
-=======
->>>>>>> 30976204
      */
     createTimer() {
         const onAudioProcess = () => {
