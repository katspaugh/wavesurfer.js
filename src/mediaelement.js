import webaudio from './webaudio';
import * as util from './util';

export default util.extend({}, webaudio, {
    init(params) {
        this.params = params;

        // Dummy media to catch errors
        this.media = {
            currentTime: 0,
            duration: 0,
            paused: true,
            playbackRate: 1,
            play() {},
            pause() {}
        };

        this.mediaType = params.mediaType.toLowerCase();
        this.elementPosition = params.elementPosition;
        this.setPlaybackRate(this.params.audioRate);
        this.createTimer();
    },


    /**
     * Create a timer to provide a more precise `audioprocess' event.
     */
<<<<<<< HEAD
    createTimer() {
        var my = this;
        var playing = false;

        var onAudioProcess = function () {
            if (my.isPaused()) { return; }

            my.fireEvent('audioprocess', my.getCurrentTime());
=======
    createTimer: function () {
        const onAudioProcess = () => {
            if (this.isPaused()) { return; }
            this.fireEvent('audioprocess', this.getCurrentTime());
>>>>>>> 2f07e71d

            // Call again in the next frame
            const requestAnimationFrame = window.requestAnimationFrame || window.webkitRequestAnimationFrame;
            requestAnimationFrame(onAudioProcess);
        };

        this.on('play', onAudioProcess);
    },

    /**
     *  Create media element with url as its source,
     *  and append to container element.
     *  @param  {String}        url         path to media file
     *  @param  {HTMLElement}   container   HTML element
     *  @param  {Array}         peaks       array of peak data
     *  @param  {String}        preload     HTML 5 preload attribute value
     */
<<<<<<< HEAD
    load(url, container, peaks, preload) {
        var my = this;

        var media = document.createElement(this.mediaType);
=======
    load: function (url, container, peaks, preload) {
        const media = document.createElement(this.mediaType);
>>>>>>> 2f07e71d
        media.controls = this.params.mediaControls;
        media.autoplay = this.params.autoplay || false;
        media.preload = preload == null ? 'auto' : preload;
        media.src = url;
        media.style.width = '100%';

        const prevMedia = container.querySelector(this.mediaType);
        if (prevMedia) {
            container.removeChild(prevMedia);
        }
        container.appendChild(media);

        this._load(media, peaks);
    },

    /**
     *  Load existing media element.
     *  @param  {MediaElement}  elt     HTML5 Audio or Video element
     *  @param  {Array}         peaks   array of peak data
     */
<<<<<<< HEAD
    loadElt(elt, peaks) {
        var my = this;

        var media = elt;
        media.controls = this.params.mediaControls;
        media.autoplay = this.params.autoplay || false;
=======
    loadElt: function (elt, peaks) {
        elt.controls = this.params.mediaControls;
        elt.autoplay = this.params.autoplay || false;
>>>>>>> 2f07e71d

        this._load(elt, peaks);
    },

    /**
     *  Private method called by both load (from url)
     *  and loadElt (existing media element).
     *  @param  {MediaElement}  media     HTML5 Audio or Video element
     *  @param  {Array}         peaks   array of peak data
     *  @private
     */
<<<<<<< HEAD
    _load(media, peaks) {
        var my = this;

=======
    _load: function (media, peaks) {
>>>>>>> 2f07e71d
        // load must be called manually on iOS, otherwise peaks won't draw
        // until a user interaction triggers load --> 'ready' event
        media.load();

        media.addEventListener('error', () => {
            this.fireEvent('error', 'Error loading media element');
        });

        media.addEventListener('canplay', () => {
            this.fireEvent('canplay');
        });

        media.addEventListener('ended', () => {
            this.fireEvent('finish');
        });

        this.media = media;
        this.peaks = peaks;
        this.onPlayEnd = null;
        this.buffer = null;
        this.setPlaybackRate(this.playbackRate);
    },

    isPaused() {
        return !this.media || this.media.paused;
    },

<<<<<<< HEAD
    getDuration() {
        var duration = this.media.duration;
=======
    getDuration: function () {
        let duration = this.media.duration;
>>>>>>> 2f07e71d
        if (duration >= Infinity) { // streaming audio
            duration = this.media.seekable.end(0);
        }
        return duration;
    },

    getCurrentTime() {
        return this.media && this.media.currentTime;
    },

    getPlayedPercents() {
        return (this.getCurrentTime() / this.getDuration()) || 0;
    },

    /**
     * Set the audio source playback rate.
     */
    setPlaybackRate(value) {
        this.playbackRate = value || 1;
        this.media.playbackRate = this.playbackRate;
    },

    seekTo(start) {
        if (start != null) {
            this.media.currentTime = start;
        }
        this.clearPlayEnd();
    },

    /**
     * Plays the loaded audio region.
     *
     * @param {Number} start Start offset in seconds,
     * relative to the beginning of a clip.
     * @param {Number} end End offset in seconds,
     * relative to the beginning of a clip.
     */
    play(start, end) {
        this.seekTo(start);
        this.media.play();
        end && this.setPlayEnd(end);
        this.fireEvent('play');
    },

    /**
     * Pauses the loaded audio.
     */
    pause() {
        this.media && this.media.pause();
        this.clearPlayEnd();
        this.fireEvent('pause');
    },

<<<<<<< HEAD
    setPlayEnd(end) {
        var my = this;
        this.onPlayEnd = function (time) {
=======
    setPlayEnd: function (end) {
        this.onPlayEnd = time => {
>>>>>>> 2f07e71d
            if (time >= end) {
                this.pause();
                this.seekTo(end);
            }
        };
        this.on('audioprocess', this.onPlayEnd);
    },

    clearPlayEnd() {
        if (this.onPlayEnd) {
            this.un('audioprocess', this.onPlayEnd);
            this.onPlayEnd = null;
        }
    },

    getPeaks(length) {
        if (this.buffer) {
            return webaudio.getPeaks.call(this, length);
        }
        return this.peaks || [];
    },

    getVolume() {
        return this.media.volume;
    },

    setVolume(val) {
        this.media.volume = val;
    },

    destroy() {
        this.pause();
        this.unAll();
        this.media && this.media.parentNode && this.media.parentNode.removeChild(this.media);
        this.media = null;
    }
});<|MERGE_RESOLUTION|>--- conflicted
+++ resolved
@@ -25,21 +25,10 @@
     /**
      * Create a timer to provide a more precise `audioprocess' event.
      */
-<<<<<<< HEAD
     createTimer() {
-        var my = this;
-        var playing = false;
-
-        var onAudioProcess = function () {
-            if (my.isPaused()) { return; }
-
-            my.fireEvent('audioprocess', my.getCurrentTime());
-=======
-    createTimer: function () {
         const onAudioProcess = () => {
             if (this.isPaused()) { return; }
             this.fireEvent('audioprocess', this.getCurrentTime());
->>>>>>> 2f07e71d
 
             // Call again in the next frame
             const requestAnimationFrame = window.requestAnimationFrame || window.webkitRequestAnimationFrame;
@@ -57,15 +46,8 @@
      *  @param  {Array}         peaks       array of peak data
      *  @param  {String}        preload     HTML 5 preload attribute value
      */
-<<<<<<< HEAD
     load(url, container, peaks, preload) {
-        var my = this;
-
-        var media = document.createElement(this.mediaType);
-=======
-    load: function (url, container, peaks, preload) {
         const media = document.createElement(this.mediaType);
->>>>>>> 2f07e71d
         media.controls = this.params.mediaControls;
         media.autoplay = this.params.autoplay || false;
         media.preload = preload == null ? 'auto' : preload;
@@ -86,18 +68,9 @@
      *  @param  {MediaElement}  elt     HTML5 Audio or Video element
      *  @param  {Array}         peaks   array of peak data
      */
-<<<<<<< HEAD
     loadElt(elt, peaks) {
-        var my = this;
-
-        var media = elt;
-        media.controls = this.params.mediaControls;
-        media.autoplay = this.params.autoplay || false;
-=======
-    loadElt: function (elt, peaks) {
         elt.controls = this.params.mediaControls;
         elt.autoplay = this.params.autoplay || false;
->>>>>>> 2f07e71d
 
         this._load(elt, peaks);
     },
@@ -109,13 +82,7 @@
      *  @param  {Array}         peaks   array of peak data
      *  @private
      */
-<<<<<<< HEAD
     _load(media, peaks) {
-        var my = this;
-
-=======
-    _load: function (media, peaks) {
->>>>>>> 2f07e71d
         // load must be called manually on iOS, otherwise peaks won't draw
         // until a user interaction triggers load --> 'ready' event
         media.load();
@@ -143,13 +110,8 @@
         return !this.media || this.media.paused;
     },
 
-<<<<<<< HEAD
     getDuration() {
-        var duration = this.media.duration;
-=======
-    getDuration: function () {
         let duration = this.media.duration;
->>>>>>> 2f07e71d
         if (duration >= Infinity) { // streaming audio
             duration = this.media.seekable.end(0);
         }
@@ -203,14 +165,8 @@
         this.fireEvent('pause');
     },
 
-<<<<<<< HEAD
     setPlayEnd(end) {
-        var my = this;
-        this.onPlayEnd = function (time) {
-=======
-    setPlayEnd: function (end) {
         this.onPlayEnd = time => {
->>>>>>> 2f07e71d
             if (time >= end) {
                 this.pause();
                 this.seekTo(end);
