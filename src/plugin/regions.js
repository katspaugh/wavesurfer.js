--- conflicted
+++ resolved
@@ -90,13 +90,8 @@
     },
 
     /* Render a region as a DOM element. */
-<<<<<<< HEAD
     render() {
-        var regionEl = document.createElement('region');
-=======
-    render: function () {
         const regionEl = document.createElement('region');
->>>>>>> 2f07e71d
         regionEl.className = 'wavesurfer-region';
         regionEl.title = this.formatTime(this.start, this.end);
         regionEl.setAttribute('data-id', this.id);
@@ -140,22 +135,7 @@
         this.bindEvents(regionEl);
     },
 
-<<<<<<< HEAD
     formatTime(start, end) {
-        return (start == end ? [ start ] : [ start, end ]).map(function (time) {
-            return [
-                Math.floor((time % 3600) / 60), // minutes
-                ('00' + Math.floor(time % 60)).slice(-2) // seconds
-            ].join(':');
-        }).join('-');
-    },
-
-    /* Update element's position, width, color. */
-    updateRender(pxPerSec) {
-        var dur = this.wavesurfer.getDuration();
-        var width;
-=======
-    formatTime: function (start, end) {
         return (start == end ? [start] : [start, end]).map(time => [
             Math.floor((time % 3600) / 60), // minutes
             ('00' + Math.floor(time % 60)).slice(-2) // seconds
@@ -163,10 +143,9 @@
     },
 
     /* Update element's position, width, color. */
-    updateRender: function (pxPerSec) {
+    updateRender(pxPerSec) {
         const dur = this.wavesurfer.getDuration();
         let width;
->>>>>>> 2f07e71d
         if (pxPerSec) {
             width = Math.round(this.wavesurfer.getDuration() * pxPerSec);
         } else {
@@ -213,21 +192,7 @@
     },
 
     /* Bind audio events. */
-<<<<<<< HEAD
     bindInOut() {
-        var my = this;
-
-        my.firedIn = false;
-        my.firedOut = false;
-
-        var onProcess = function (time) {
-            if (!my.firedOut && my.firedIn && (my.start >= Math.round(time * 100) / 100 || my.end <= Math.round(time * 100) / 100)) {
-                my.firedOut = true;
-                my.firedIn = false;
-                my.fireEvent('out');
-                my.wavesurfer.fireEvent('region-out', my);
-=======
-    bindInOut: function () {
         this.firedIn = false;
         this.firedOut = false;
 
@@ -237,7 +202,6 @@
                 this.firedIn = false;
                 this.fireEvent('out');
                 this.wavesurfer.fireEvent('region-out', this);
->>>>>>> 2f07e71d
             }
             if (!this.firedIn && this.start <= time && this.end > time) {
                 this.firedIn = true;
@@ -262,19 +226,10 @@
     },
 
     /* Bind DOM events. */
-<<<<<<< HEAD
     bindEvents() {
-        var my = this;
-
-        this.element.addEventListener('mouseenter', function (e) {
-            my.fireEvent('mouseenter', e);
-            my.wavesurfer.fireEvent('region-mouseenter', my, e);
-=======
-    bindEvents: function () {
         this.element.addEventListener('mouseenter', e => {
             this.fireEvent('mouseenter', e);
             this.wavesurfer.fireEvent('region-mouseenter', this, e);
->>>>>>> 2f07e71d
         });
 
         this.element.addEventListener('mouseleave', e => {
@@ -376,13 +331,8 @@
         })();
     },
 
-<<<<<<< HEAD
     onDrag(delta) {
-        var maxEnd = this.wavesurfer.getDuration();
-=======
-    onDrag: function (delta) {
         const maxEnd = this.wavesurfer.getDuration();
->>>>>>> 2f07e71d
         if ((this.end + delta) > maxEnd || (this.start + delta) < 0) {
             return;
         }
@@ -482,13 +432,8 @@
                 this.clear();
             },
             /* Add a region. */
-<<<<<<< HEAD
             add(params) {
-                var region = Object.create(this.wavesurfer.Region);
-=======
-            add: function (params) {
                 const region = Object.create(this.wavesurfer.Region);
->>>>>>> 2f07e71d
                 region.init(params, this.wavesurfer);
 
                 this.list[region.id] = region;
@@ -501,30 +446,13 @@
             },
 
             /* Remove all regions. */
-<<<<<<< HEAD
             clear() {
-                Object.keys(this.list).forEach(function (id) {
-=======
-            clear: function () {
                 Object.keys(this.list).forEach(id => {
->>>>>>> 2f07e71d
                     this.list[id].remove();
                 });
             },
 
-<<<<<<< HEAD
             enableDragSelection(params) {
-                var my = this;
-                var drag;
-                var start;
-                var region;
-                var touchId;
-                var slop = params.slop || 2;
-                var pxMove = 0;
-
-                var eventDown = function (e) {
-=======
-            enableDragSelection: function (params) {
                 const slop = params.slop || 2;
                 let drag;
                 let start;
@@ -533,7 +461,6 @@
                 let pxMove = 0;
 
                 const eventDown = e => {
->>>>>>> 2f07e71d
                     if (e.touches && e.touches.length > 1) { return; }
                     touchId = e.targetTouches ? e.targetTouches[0].identifier : null;
 
