--- conflicted
+++ resolved
@@ -196,11 +196,7 @@
         this.firedIn = false;
         this.firedOut = false;
 
-<<<<<<< HEAD
         const onProcess = time => {
-=======
-        var onProcess = time => {
->>>>>>> 1ac4b458
             if (!this.firedOut && this.firedIn && (this.start >= Math.round(time * 100) / 100 || this.end <= Math.round(time * 100) / 100)) {
                 this.firedOut = true;
                 this.firedIn = false;
@@ -256,7 +252,6 @@
 
         /* Drag or resize on mousemove. */
         (this.drag || this.resize) && (() => {
-<<<<<<< HEAD
             const duration = this.wavesurfer.getDuration();
             let startTime;
             let touchId;
@@ -264,15 +259,6 @@
             let resize;
 
             const onDown = e => {
-=======
-            var duration = this.wavesurfer.getDuration();
-            var drag;
-            var resize;
-            var startTime;
-            var touchId;
-
-            var onDown = e => {
->>>>>>> 1ac4b458
                 if (e.touches && e.touches.length > 1) { return; }
                 touchId = e.targetTouches ? e.targetTouches[0].identifier : null;
 
@@ -290,11 +276,7 @@
                     resize = false;
                 }
             };
-<<<<<<< HEAD
             const onUp = e => {
-=======
-            var onUp = e => {
->>>>>>> 1ac4b458
                 if (e.touches && e.touches.length > 1) { return; }
 
                 if (drag || resize) {
@@ -305,22 +287,13 @@
                     this.wavesurfer.fireEvent('region-update-end', this, e);
                 }
             };
-<<<<<<< HEAD
-            const onMove = (e) => {
-=======
-            var onMove = (e) => {
->>>>>>> 1ac4b458
+            const onMove = e => {
                 if (e.touches && e.touches.length > 1) { return; }
                 if (e.targetTouches && e.targetTouches[0].identifier != touchId) { return; }
 
                 if (drag || resize) {
-<<<<<<< HEAD
                     const time = this.wavesurfer.drawer.handleEvent(e) * duration;
                     const delta = time - startTime;
-=======
-                    var time = this.wavesurfer.drawer.handleEvent(e) * duration;
-                    var delta = time - startTime;
->>>>>>> 1ac4b458
                     startTime = time;
 
                     // Drag
@@ -480,7 +453,6 @@
             },
 
             enableDragSelection: function (params) {
-<<<<<<< HEAD
                 const slop = params.slop || 2;
                 let drag;
                 let start;
@@ -489,16 +461,6 @@
                 let pxMove = 0;
 
                 const eventDown = e => {
-=======
-                var drag;
-                var start;
-                var region;
-                var touchId;
-                var slop = params.slop || 2;
-                var pxMove = 0;
-
-                var eventDown = e => {
->>>>>>> 1ac4b458
                     if (e.touches && e.touches.length > 1) { return; }
                     touchId = e.targetTouches ? e.targetTouches[0].identifier : null;
 
@@ -513,11 +475,7 @@
                     this.wrapper.removeEventListener('mousedown', eventDown);
                 });
 
-<<<<<<< HEAD
                 const eventUp = e => {
-=======
-                var eventUp = e => {
->>>>>>> 1ac4b458
                     if (e.touches && e.touches.length > 1) { return; }
 
                     drag = false;
@@ -537,11 +495,7 @@
                     this.wrapper.removeEventListener('mouseup', eventUp);
                 });
 
-<<<<<<< HEAD
                 const eventMove = e => {
-=======
-                var eventMove = e => {
->>>>>>> 1ac4b458
                     if (!drag) { return; }
                     if (++pxMove <= slop) { return; }
 
@@ -552,13 +506,8 @@
                         region = this.add(params || {});
                     }
 
-<<<<<<< HEAD
                     const duration = this.wavesurfer.getDuration();
                     const end = this.wavesurfer.drawer.handleEvent(e);
-=======
-                    var duration = this.wavesurfer.getDuration();
-                    var end = this.wavesurfer.drawer.handleEvent(e);
->>>>>>> 1ac4b458
                     region.update({
                         start: Math.min(end * duration, start * duration),
                         end: Math.max(end * duration, start * duration)
