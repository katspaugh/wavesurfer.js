--- conflicted
+++ resolved
@@ -17,11 +17,6 @@
         extends: ['observer'],
         instance: {
             init: function (wavesurfer) {
-<<<<<<< HEAD
-                const my = this;
-
-=======
->>>>>>> 1ac4b458
                 this.wavesurfer = wavesurfer;
                 this._onDrawerCreated = () => {
                     this.drawer = this.wavesurfer.drawer;
