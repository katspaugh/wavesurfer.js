--- conflicted
+++ resolved
@@ -33,10 +33,6 @@
         this.isDragging = false;
         this.loop = Boolean(params.loop);
         this.color = params.color || 'rgba(0, 0, 0, 0.1)';
-<<<<<<< HEAD
-=======
-        console.log('test');
->>>>>>> e3b4dbcf
         this.background = params.background || null;
         // The left and right handleStyle properties can be set to 'none' for
         // no styling or can be assigned an object containing CSS properties.
@@ -49,17 +45,10 @@
         this.data = params.data || {};
         this.attributes = params.attributes || {};
         this.showTooltip = params.showTooltip ?? true;
-<<<<<<< HEAD
         this.editMode = params.editMode || false;
         this.accepted = params.accepted || false;
         this.mode = params.mode || 'default';
         this.prevMode = null;
-
-=======
-        this.accepted = params.accepted || false;
-        this.mode = params.mode || 'default';
-        this.prevMode = null;
->>>>>>> e3b4dbcf
 
         this.maxLength = params.maxLength;
         // It assumes the minLength parameter value, or the regionsMinLength parameter value, if the first one not provided
