/**
 * elan plugin
 *
 * @param  {Object} params parameters use to initialise the plugin
 * @return {Object} an object representing the plugin
 */
export default function(params = {}) {
    return {
        name: 'elan',
        deferInit: params && params.deferInit ? params.deferInit : false,
        extends: ['observer'],
        instance: {
            Types: {
                ALIGNABLE_ANNOTATION: 'ALIGNABLE_ANNOTATION',
                REF_ANNOTATION: 'REF_ANNOTATION'
            },

            init: function (wavesurfer) {
                this.data = null;
                this.params = params;
                this.container = 'string' == typeof params.container ?
                document.querySelector(params.container) : params.container;

                if (!this.container) {
                    throw Error('No container for ELAN');
                }

                this.bindClick();

                if (params.url) {
                    this.load(params.url);
                }
            },

            destroy: function() {
                this.container.removeEventListener('click', this._onClick);
                this.container.removeChild(this.table);
            },

            load: function (url) {
                this.loadXML(url, xml => {
                    this.data = this.parseElan(xml);
                    this.render();
                    this.fireEvent('ready', this.data);
                });
            },

            loadXML: function (url, callback) {
                const xhr = new XMLHttpRequest();
                xhr.open('GET', url, true);
                xhr.responseType = 'document';
                xhr.send();
                xhr.addEventListener('load', e => {
                    callback && callback(e.target.responseXML);
                });
            },

            parseElan: function (xml) {
                const _forEach = Array.prototype.forEach;
                const _map = Array.prototype.map;

                const data = {
                    media: {},
                    timeOrder: {},
                    tiers: [],
                    annotations: {},
                    alignableAnnotations: []
                };

                const header = xml.querySelector('HEADER');
                const inMilliseconds = header.getAttribute('TIME_UNITS') == 'milliseconds';
                const media = header.querySelector('MEDIA_DESCRIPTOR');
                data.media.url = media.getAttribute('MEDIA_URL');
                data.media.type = media.getAttribute('MIME_TYPE');

<<<<<<< HEAD
                const timeSlots = xml.querySelectorAll('TIME_ORDER TIME_SLOT');
                const timeOrder = {};
                _forEach.call(timeSlots, slot => {
                    let value = parseFloat(slot.getAttribute('TIME_VALUE'));
=======
                var timeSlots = xml.querySelectorAll('TIME_ORDER TIME_SLOT');
                var timeOrder = {};
                _forEach.call(timeSlots, slot => {
                    var value = parseFloat(slot.getAttribute('TIME_VALUE'));
>>>>>>> 1ac4b458
                    // If in milliseconds, convert to seconds with rounding
                    if (inMilliseconds) {
                        value = Math.round(value * 1e2) / 1e5;
                    }
                    timeOrder[slot.getAttribute('TIME_SLOT_ID')] = value;
                });

                data.tiers = _map.call(xml.querySelectorAll('TIER'), tier => ({
                    id: tier.getAttribute('TIER_ID'),
                    linguisticTypeRef: tier.getAttribute('LINGUISTIC_TYPE_REF'),
                    defaultLocale: tier.getAttribute('DEFAULT_LOCALE'),
                    annotations: _map.call(
                        tier.querySelectorAll('REF_ANNOTATION, ALIGNABLE_ANNOTATION'), node => {
                            const annot = {
                                type: node.nodeName,
                                id: node.getAttribute('ANNOTATION_ID'),
                                ref: node.getAttribute('ANNOTATION_REF'),
                                value: node.querySelector('ANNOTATION_VALUE')
                                .textContent.trim()
                            };

                            if (this.Types.ALIGNABLE_ANNOTATION == annot.type) {
                                // Add start & end to alignable annotation
                                annot.start = timeOrder[node.getAttribute('TIME_SLOT_REF1')];
                                annot.end = timeOrder[node.getAttribute('TIME_SLOT_REF2')];
                                // Add to the list of alignable annotations
                                data.alignableAnnotations.push(annot);
                            }

                            // Additionally, put into the flat map of all annotations
                            data.annotations[annot.id] = annot;

                            return annot;
                        }
                    )
                }));

                // Create JavaScript references between annotations
                data.tiers.forEach(tier => {
                    tier.annotations.forEach(annot => {
                        if (null != annot.ref) {
                            annot.reference = data.annotations[annot.ref];
                        }
                    });
                });

                // Sort alignable annotations by start & end
                data.alignableAnnotations.sort((a, b) => {
<<<<<<< HEAD
                    let d = a.start - b.start;
=======
                    var d = a.start - b.start;
>>>>>>> 1ac4b458
                    if (d == 0) {
                        d = b.end - a.end;
                    }
                    return d;
                });

                data.length = data.alignableAnnotations.length;

                return data;
            },

            render: function () {
                // apply tiers filter
                let tiers = this.data.tiers;
                if (this.params.tiers) {
                    tiers = tiers.filter(tier => tier.id in this.params.tiers);
                }

                // denormalize references to alignable annotations
<<<<<<< HEAD
                const backRefs = {};
                let indeces = {};
=======
                var backRefs = {};
                var indeces = {};
>>>>>>> 1ac4b458
                tiers.forEach((tier, index) => {
                    tier.annotations.forEach(annot => {
                        if (annot.reference && annot.reference.type == this.Types.ALIGNABLE_ANNOTATION) {
                            if (!(annot.reference.id in backRefs)) {
                                backRefs[annot.ref] = {};
                            }
                            backRefs[annot.ref][index] = annot;
                            indeces[index] = true;
                        }
                    });
                });
                indeces = Object.keys(indeces).sort();

                this.renderedAlignable = this.data.alignableAnnotations.filter(alignable => backRefs[alignable.id]);

                // table
                const table = this.table = document.createElement('table');
                table.className = 'wavesurfer-annotations';

                // head
                const thead = document.createElement('thead');
                const headRow = document.createElement('tr');
                thead.appendChild(headRow);
                table.appendChild(thead);
                const th = document.createElement('th');
                th.textContent = 'Time';
                th.className = 'wavesurfer-time';
                headRow.appendChild(th);
<<<<<<< HEAD
                indeces.forEach(function (index) {
                    const tier = tiers[index];
                    const th = document.createElement('th');
=======
                indeces.forEach(index => {
                    var tier = tiers[index];
                    var th = document.createElement('th');
>>>>>>> 1ac4b458
                    th.className = 'wavesurfer-tier-' + tier.id;
                    th.textContent = tier.id;
                    th.style.width = this.params.tiers[tier.id];
                    headRow.appendChild(th);
                });

                // body
                const tbody = document.createElement('tbody');
                table.appendChild(tbody);
                this.renderedAlignable.forEach(alignable => {
<<<<<<< HEAD
                    const row = document.createElement('tr');
=======
                    var row = document.createElement('tr');
>>>>>>> 1ac4b458
                    row.id = 'wavesurfer-alignable-' + alignable.id;
                    tbody.appendChild(row);

                    const td = document.createElement('td');
                    td.className = 'wavesurfer-time';
                    td.textContent = alignable.start.toFixed(1) + '–' +
                    alignable.end.toFixed(1);
                    row.appendChild(td);

<<<<<<< HEAD
                    const backRef = backRefs[alignable.id];
                    indeces.forEach(index => {
                        const tier = tiers[index];
                        const td = document.createElement('td');
                        const annotation = backRef[index];
=======
                    var backRef = backRefs[alignable.id];
                    indeces.forEach(index => {
                        var tier = tiers[index];
                        var td = document.createElement('td');
                        var annotation = backRef[index];
>>>>>>> 1ac4b458
                        if (annotation) {
                            td.id = 'wavesurfer-annotation-' + annotation.id;
                            td.dataset.ref = alignable.id;
                            td.dataset.start = alignable.start;
                            td.dataset.end = alignable.end;
                            td.textContent = annotation.value;
                        }
                        td.className = 'wavesurfer-tier-' + tier.id;
                        row.appendChild(td);
                    });
                });

                this.container.innerHTML = '';
                this.container.appendChild(table);
            },

            bindClick: function () {
                this._onClick = e => {
                    const ref = e.target.dataset.ref;
                    if (null != ref) {
<<<<<<< HEAD
                        const annot = this.data.annotations[ref];
=======
                        var annot = this.data.annotations[ref];
>>>>>>> 1ac4b458
                        if (annot) {
                            this.fireEvent('select', annot.start, annot.end);
                        }
                    }
                };
                this.container.addEventListener('click', this._onClick);
            },

            getRenderedAnnotation: function (time) {
<<<<<<< HEAD
                let result;
=======
                var result;
>>>>>>> 1ac4b458
                this.renderedAlignable.some(annotation => {
                    if (annotation.start <= time && annotation.end >= time) {
                        result = annotation;
                        return true;
                    }
                    return false;
                });
                return result;
            },

            getAnnotationNode: function (annotation) {
                return document.getElementById(
                    'wavesurfer-alignable-' + annotation.id
                );
            }
        }
    };
}<|MERGE_RESOLUTION|>--- conflicted
+++ resolved
@@ -73,17 +73,10 @@
                 data.media.url = media.getAttribute('MEDIA_URL');
                 data.media.type = media.getAttribute('MIME_TYPE');
 
-<<<<<<< HEAD
                 const timeSlots = xml.querySelectorAll('TIME_ORDER TIME_SLOT');
                 const timeOrder = {};
                 _forEach.call(timeSlots, slot => {
                     let value = parseFloat(slot.getAttribute('TIME_VALUE'));
-=======
-                var timeSlots = xml.querySelectorAll('TIME_ORDER TIME_SLOT');
-                var timeOrder = {};
-                _forEach.call(timeSlots, slot => {
-                    var value = parseFloat(slot.getAttribute('TIME_VALUE'));
->>>>>>> 1ac4b458
                     // If in milliseconds, convert to seconds with rounding
                     if (inMilliseconds) {
                         value = Math.round(value * 1e2) / 1e5;
@@ -132,11 +125,7 @@
 
                 // Sort alignable annotations by start & end
                 data.alignableAnnotations.sort((a, b) => {
-<<<<<<< HEAD
                     let d = a.start - b.start;
-=======
-                    var d = a.start - b.start;
->>>>>>> 1ac4b458
                     if (d == 0) {
                         d = b.end - a.end;
                     }
@@ -156,13 +145,8 @@
                 }
 
                 // denormalize references to alignable annotations
-<<<<<<< HEAD
                 const backRefs = {};
                 let indeces = {};
-=======
-                var backRefs = {};
-                var indeces = {};
->>>>>>> 1ac4b458
                 tiers.forEach((tier, index) => {
                     tier.annotations.forEach(annot => {
                         if (annot.reference && annot.reference.type == this.Types.ALIGNABLE_ANNOTATION) {
@@ -191,15 +175,9 @@
                 th.textContent = 'Time';
                 th.className = 'wavesurfer-time';
                 headRow.appendChild(th);
-<<<<<<< HEAD
                 indeces.forEach(function (index) {
                     const tier = tiers[index];
                     const th = document.createElement('th');
-=======
-                indeces.forEach(index => {
-                    var tier = tiers[index];
-                    var th = document.createElement('th');
->>>>>>> 1ac4b458
                     th.className = 'wavesurfer-tier-' + tier.id;
                     th.textContent = tier.id;
                     th.style.width = this.params.tiers[tier.id];
@@ -210,11 +188,7 @@
                 const tbody = document.createElement('tbody');
                 table.appendChild(tbody);
                 this.renderedAlignable.forEach(alignable => {
-<<<<<<< HEAD
                     const row = document.createElement('tr');
-=======
-                    var row = document.createElement('tr');
->>>>>>> 1ac4b458
                     row.id = 'wavesurfer-alignable-' + alignable.id;
                     tbody.appendChild(row);
 
@@ -224,19 +198,11 @@
                     alignable.end.toFixed(1);
                     row.appendChild(td);
 
-<<<<<<< HEAD
                     const backRef = backRefs[alignable.id];
                     indeces.forEach(index => {
                         const tier = tiers[index];
                         const td = document.createElement('td');
                         const annotation = backRef[index];
-=======
-                    var backRef = backRefs[alignable.id];
-                    indeces.forEach(index => {
-                        var tier = tiers[index];
-                        var td = document.createElement('td');
-                        var annotation = backRef[index];
->>>>>>> 1ac4b458
                         if (annotation) {
                             td.id = 'wavesurfer-annotation-' + annotation.id;
                             td.dataset.ref = alignable.id;
@@ -257,11 +223,7 @@
                 this._onClick = e => {
                     const ref = e.target.dataset.ref;
                     if (null != ref) {
-<<<<<<< HEAD
                         const annot = this.data.annotations[ref];
-=======
-                        var annot = this.data.annotations[ref];
->>>>>>> 1ac4b458
                         if (annot) {
                             this.fireEvent('select', annot.start, annot.end);
                         }
@@ -271,11 +233,7 @@
             },
 
             getRenderedAnnotation: function (time) {
-<<<<<<< HEAD
                 let result;
-=======
-                var result;
->>>>>>> 1ac4b458
                 this.renderedAlignable.some(annotation => {
                     if (annotation.start <= time && annotation.end >= time) {
                         result = annotation;
