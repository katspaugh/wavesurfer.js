--- conflicted
+++ resolved
@@ -104,22 +104,18 @@
 
         this.drawer.createWrapper();
         this.createElements();
-
         let isInitialised = false;
 
         // ws ready event listener
         this._onShouldRender = () => {
-<<<<<<< HEAD
             // only bind the events in the first run
             if (!isInitialised) {
                 this.bindWavesurferEvents();
                 this.bindMinimapEvents();
                 isInitialised = true;
             }
-=======
             // if there is no such element, append it to the container (below
             // the waveform)
->>>>>>> c94152d0
             if (!document.body.contains(this.params.container)) {
                 ws.container.insertBefore(this.params.container, null);
             }
