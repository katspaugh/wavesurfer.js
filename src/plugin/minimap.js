--- conflicted
+++ resolved
@@ -59,7 +59,6 @@
         };
     }
 
-<<<<<<< HEAD
     constructor(params, ws) {
         this.params = ws.util.extend(
             {}, ws.params, {
@@ -73,34 +72,6 @@
             }, params, {
                 scrollParent: false,
                 fillParent: true
-=======
-                this._onAudioprocess = currentTime => {
-                    this.progress(this.wavesurfer.backend.getPlayedPercents());
-                };
-
-                // wavesurfer seek event listener
-                this._onSeek = () => this.progress(this.wavesurfer.backend.getPlayedPercents());
-
-                // event listeners for the overview region
-                this._onScroll = e => {
-                    if (!this.draggingOverview) {
-                        this.moveOverviewRegion(e.target.scrollLeft / this.ratio);
-                    }
-                };
-                this._onMouseover = e => {
-                    if (this.draggingOverview) {
-                        this.draggingOverview = false;
-                    }
-                };
-                let prevWidth = 0;
-                this._onResize = wavesurfer.util.debounce(() => {
-                    if (prevWidth != this.wrapper.clientWidth) {
-                        prevWidth = this.wrapper.clientWidth;
-                        this.render();
-                        this.progress(this.wavesurfer.backend.getPlayedPercents());
-                    }
-                });
->>>>>>> bbfa222c
             }
         );
         // if no container is specified add a new element and insert it
@@ -121,34 +92,19 @@
          * @see https://github.com/katspaugh/wavesurfer.js/issues/736
          */
         this.renderEvent = ws.params.backend === 'MediaElement' ? 'waveform-ready' : 'ready';
+        this.renderEvent = 'ready';
 
         // ws ready event listener
         this._onShouldRender = () => {
             if (!document.body.contains(this.params.container)) {
                 ws.container.insertBefore(this.params.container, null);
             }
-<<<<<<< HEAD
             this.drawer.createWrapper();
             this.createElements();
             this.bindWavesurferEvents();
             this.bindMinimapEvents();
             if (this.wavesurfer.regions && this.params.showRegions) {
                 this.regions();
-=======
-
-            destroy() {
-                window.removeEventListener('resize', this._onResize, true);
-                window.removeEventListener('orientationchange', this._onResize, true);
-                this.wavesurfer.drawer.wrapper.removeEventListener('mouseover', this._onMouseover);
-                this.wavesurfer.un('ready', this._onReady);
-                this.wavesurfer.un('seek', this._onSeek);
-                this.wavesurfer.un('scroll', this._onSeek);
-                this.wavesurfer.un('audioprocess', this._onAudioprocess);
-                this.wrapper.parentNode.removeChild(this.wrapper);
-                this.wrapper = null;
-                this.overviewRegion = null;
-                this.unAll();
->>>>>>> bbfa222c
             }
             this.render();
         };
@@ -172,13 +128,13 @@
             }
         };
         let prevWidth = 0;
-        this._onResize = () => {
+        this._onResize = ws.util.debounce(() => {
             if (prevWidth != this.drawer.wrapper.clientWidth) {
                 prevWidth = this.drawer.wrapper.clientWidth;
                 this.render();
-                this.drawer.progress(ws.backend.getPlayedPercents());
-            }
-        };
+                this.drawer.progress(this.wavesurfer.backend.getPlayedPercents());
+            }
+        });
     }
 
     init() {
@@ -190,6 +146,7 @@
 
     destroy() {
         window.removeEventListener('resize', this._onResize, true);
+        window.removeEventListener('orientationchange', this._onResize, true);
         this.wavesurfer.drawer.wrapper.removeEventListener('mouseover', this._onMouseover);
         this.wavesurfer.un(this.renderEvent, this._onShouldRender);
         this.wavesurfer.un('seek', this._onSeek);
@@ -208,23 +165,10 @@
             this.renderRegions();
         });
 
-<<<<<<< HEAD
         this.wavesurfer.on('region-updated', region => {
             this.regions[region.id] = region;
             this.renderRegions();
         });
-=======
-            bindWaveSurferEvents() {
-                window.addEventListener('resize', this._onResize, true);
-                window.addEventListener('orientationchange', this._onResize, true);
-                this.wavesurfer.on('audioprocess', this._onAudioprocess);
-                this.wavesurfer.on('seek', this._onSeek);
-                if (this.params.showOverview) {
-                    this.wavesurfer.on('scroll', this._onSeek);
-                    this.wavesurfer.drawer.wrapper.addEventListener('mouseover', this._onMouseover);
-                }
-            }
->>>>>>> bbfa222c
 
         this.wavesurfer.on('region-removed', region => {
             delete this.regions[region.id];
@@ -275,6 +219,7 @@
 
     bindWavesurferEvents() {
         window.addEventListener('resize', this._onResize, true);
+        window.addEventListener('orientationchange', this._onResize, true);
         this.wavesurfer.on('audioprocess', this._onAudioprocess);
         this.wavesurfer.on('seek', this._onSeek);
         if (this.params.showOverview) {
