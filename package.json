--- conflicted
+++ resolved
@@ -36,11 +36,8 @@
     "babel-preset-es2015-native-modules": "^6.9.4",
     "babel-preset-stage-0": "^6.22.0",
     "babel-register": "^6.18.0",
-<<<<<<< HEAD
     "debounce": "^1.0.0",
-=======
     "esdoc": "^0.5.2",
->>>>>>> cef0814c
     "eslint": "^3.9.1",
     "eslint-loader": "^1.6.1",
     "jasmine-core": "^2.5.2",
