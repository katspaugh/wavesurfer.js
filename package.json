--- conflicted
+++ resolved
@@ -1,11 +1,6 @@
 {
-<<<<<<< HEAD
-  "name": "wavesurfer.js",
+  "name": "@tai-fe/wavesurfer.js",
   "version": "2.2.1",
-=======
-  "name": "@tai-fe/wavesurfer.js",
-  "version": "2.1.1",
->>>>>>> fc14e7b8
   "description": "Interactive navigable audio visualization using Web Audio and Canvas",
   "main": "dist/wavesurfer.min.js",
   "directories": {
